--- conflicted
+++ resolved
@@ -1,9 +1,5 @@
-<<<<<<< HEAD
-# Copyright (c) 2016, 2020, Oracle and/or its affiliates. All rights reserved.
-=======
 # Copyright (c) 2016, 2020, Oracle and/or its affiliates.  All rights reserved.
 # This software is dual-licensed to you under the Universal Permissive License (UPL) 1.0 as shown at https://oss.oracle.com/licenses/upl or Apache License 2.0 as shown at http://www.apache.org/licenses/LICENSE-2.0. You may choose either license.
->>>>>>> 50ccc240
 
 require 'date'
 
@@ -64,16 +60,6 @@
     # @return [Hash<String, Hash<String, Object>>]
     attr_accessor :defined_tags
 
-<<<<<<< HEAD
-    # A list of the [OCIDs](https://docs.cloud.oracle.com/Content/General/Concepts/identifiers.htm) of the network security groups (NSGs) that this resource belongs to. Setting this to an empty array after the list is created removes the resource from all NSGs. For more information about NSGs, see [Security Rules](https://docs.cloud.oracle.com/Content/Network/Concepts/securityrules.htm).
-    # **NsgIds restrictions:**
-    # - Autonomous Databases with private access require at least 1 Network Security Group (NSG). The nsgIds array cannot be empty.
-    #
-    # @return [Array<String>]
-    attr_accessor :nsg_ids
-
-=======
->>>>>>> 50ccc240
     # The Oracle license model that applies to the Oracle Autonomous Database. Note that when provisioning an Autonomous Database on [dedicated Exadata infrastructure](https://docs.cloud.oracle.com/Content/Database/Concepts/adbddoverview.htm), this attribute must be null because the attribute is already set at the
     # Autonomous Exadata Infrastructure level. When using [shared Exadata infrastructure](https://docs.cloud.oracle.com/Content/Database/Concepts/adboverview.htm#AEI), if a value is not specified, the system will supply the value of `BRING_YOUR_OWN_LICENSE`.
     #
@@ -116,7 +102,6 @@
         'db_name': :'dbName',
         'freeform_tags': :'freeformTags',
         'defined_tags': :'definedTags',
-        'nsg_ids': :'nsgIds',
         'license_model': :'licenseModel',
         'whitelisted_ips': :'whitelistedIps',
         'is_auto_scaling_enabled': :'isAutoScalingEnabled',
@@ -138,7 +123,6 @@
         'db_name': :'String',
         'freeform_tags': :'Hash<String, String>',
         'defined_tags': :'Hash<String, Hash<String, Object>>',
-        'nsg_ids': :'Array<String>',
         'license_model': :'String',
         'whitelisted_ips': :'Array<String>',
         'is_auto_scaling_enabled': :'BOOLEAN',
@@ -162,7 +146,6 @@
     # @option attributes [String] :db_name The value to assign to the {#db_name} property
     # @option attributes [Hash<String, String>] :freeform_tags The value to assign to the {#freeform_tags} property
     # @option attributes [Hash<String, Hash<String, Object>>] :defined_tags The value to assign to the {#defined_tags} property
-    # @option attributes [Array<String>] :nsg_ids The value to assign to the {#nsg_ids} property
     # @option attributes [String] :license_model The value to assign to the {#license_model} property
     # @option attributes [Array<String>] :whitelisted_ips The value to assign to the {#whitelisted_ips} property
     # @option attributes [BOOLEAN] :is_auto_scaling_enabled The value to assign to the {#is_auto_scaling_enabled} property
@@ -223,12 +206,6 @@
       raise 'You cannot provide both :definedTags and :defined_tags' if attributes.key?(:'definedTags') && attributes.key?(:'defined_tags')
 
       self.defined_tags = attributes[:'defined_tags'] if attributes[:'defined_tags']
-
-      self.nsg_ids = attributes[:'nsgIds'] if attributes[:'nsgIds']
-
-      raise 'You cannot provide both :nsgIds and :nsg_ids' if attributes.key?(:'nsgIds') && attributes.key?(:'nsg_ids')
-
-      self.nsg_ids = attributes[:'nsg_ids'] if attributes[:'nsg_ids']
 
       self.license_model = attributes[:'licenseModel'] if attributes[:'licenseModel']
 
@@ -288,7 +265,6 @@
         db_name == other.db_name &&
         freeform_tags == other.freeform_tags &&
         defined_tags == other.defined_tags &&
-        nsg_ids == other.nsg_ids &&
         license_model == other.license_model &&
         whitelisted_ips == other.whitelisted_ips &&
         is_auto_scaling_enabled == other.is_auto_scaling_enabled &&
@@ -309,11 +285,7 @@
     # Calculates hash code according to all attributes.
     # @return [Fixnum] Hash code
     def hash
-<<<<<<< HEAD
-      [cpu_core_count, data_storage_size_in_tbs, display_name, is_free_tier, admin_password, db_name, freeform_tags, defined_tags, nsg_ids, license_model, whitelisted_ips, is_auto_scaling_enabled].hash
-=======
       [cpu_core_count, data_storage_size_in_tbs, display_name, is_free_tier, admin_password, db_name, freeform_tags, defined_tags, license_model, whitelisted_ips, is_auto_scaling_enabled, db_version, nsg_ids].hash
->>>>>>> 50ccc240
     end
     # rubocop:enable Metrics/AbcSize, Layout/EmptyLines
 
