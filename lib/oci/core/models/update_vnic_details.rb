--- conflicted
+++ resolved
@@ -1,9 +1,5 @@
-<<<<<<< HEAD
-# Copyright (c) 2016, 2020, Oracle and/or its affiliates. All rights reserved.
-=======
 # Copyright (c) 2016, 2020, Oracle and/or its affiliates.  All rights reserved.
 # This software is dual-licensed to you under the Universal Permissive License (UPL) 1.0 as shown at https://oss.oracle.com/licenses/upl or Apache License 2.0 as shown at http://www.apache.org/licenses/LICENSE-2.0. You may choose either license.
->>>>>>> 50ccc240
 
 require 'date'
 
@@ -51,8 +47,7 @@
     attr_accessor :hostname_label
 
     # A list of the OCIDs of the network security groups (NSGs) to add the VNIC to. Setting this as
-    # an empty array removes the VNIC from all network security groups. If the VNIC contains an
-    # vlanId, the value of this field will be ignored.
+    # an empty array removes the VNIC from all network security groups.
     #
     # For more information about NSGs, see
     # {NetworkSecurityGroup}.
@@ -61,15 +56,7 @@
     attr_accessor :nsg_ids
 
     # Whether the source/destination check is disabled on the VNIC.
-<<<<<<< HEAD
-    # Defaults to `false`, which means the check is performed. If the VNIC
-    # contains an vlanId, the value of this field will be ignored.
-    #
-    # For information about why you would skip the source/destination check, see
-    # [Using a Private IP as a Route Target](https://docs.cloud.oracle.com/Content/Network/Tasks/managingroutetables.htm#privateip).
-=======
     # Defaults to `false`, which means the check is performed.
->>>>>>> 50ccc240
     #
     # For information about why you would skip the source/destination check, see
     # [Using a Private IP as a Route Target](https://docs.cloud.oracle.com/Content/Network/Tasks/managingroutetables.htm#privateip).
