--- conflicted
+++ resolved
@@ -1,9 +1,5 @@
-<<<<<<< HEAD
-# Copyright (c) 2016, 2020, Oracle and/or its affiliates. All rights reserved.
-=======
 # Copyright (c) 2016, 2020, Oracle and/or its affiliates.  All rights reserved.
 # This software is dual-licensed to you under the Universal Permissive License (UPL) 1.0 as shown at https://oss.oracle.com/licenses/upl or Apache License 2.0 as shown at http://www.apache.org/licenses/LICENSE-2.0. You may choose either license.
->>>>>>> 50ccc240
 
 require 'uri'
 require 'logger'
@@ -291,70 +287,6 @@
     # rubocop:disable Metrics/MethodLength, Layout/EmptyLines
 
 
-    # Starts the provisioning of a new stream archiver.
-    # To track the progress of the provisioning, you can periodically call {#get_archiver get_archiver}.
-    # In the response, the `lifecycleState` parameter of the {Archiver} object tells you its current state.
-    #
-    # @param [String] stream_id The OCID of the stream.
-    #
-    # @param [OCI::Streaming::Models::CreateArchiverDetails] create_archiver_details A stream archiver parameters to create.
-    # @param [Hash] opts the optional parameters
-    # @option opts [OCI::Retry::RetryConfig] :retry_config The retry configuration to apply to this operation. If no key is provided then the service-level
-    #   retry configuration defined by {#retry_config} will be used. If an explicit `nil` value is provided then the operation will not retry
-    # @option opts [String] :opc_request_id The unique Oracle-assigned identifier for the request. If you need to contact Oracle about a
-    #   particular request, please provide the request ID.
-    #
-    # @option opts [String] :opc_retry_token A token that uniquely identifies a request so it can be retried in case of a timeout or server error without risk of executing that same action again. Retry tokens expire after 24 hours, but can be invalidated before then due to conflicting operations (for example, if a resource has been deleted and purged from the system, then a retry of the original creation request may be rejected).
-    # @return [Response] A Response object with data of type {OCI::Streaming::Models::Archiver Archiver}
-    def create_archiver(stream_id, create_archiver_details, opts = {})
-      logger.debug 'Calling operation StreamAdminClient#create_archiver.' if logger
-
-      raise "Missing the required parameter 'stream_id' when calling create_archiver." if stream_id.nil?
-      raise "Missing the required parameter 'create_archiver_details' when calling create_archiver." if create_archiver_details.nil?
-      raise "Parameter value for 'stream_id' must not be blank" if OCI::Internal::Util.blank_string?(stream_id)
-
-      path = '/streams/{streamId}/archiver'.sub('{streamId}', stream_id.to_s)
-      operation_signing_strategy = :standard
-
-      # rubocop:disable Style/NegatedIf
-      # Query Params
-      query_params = {}
-
-      # Header Params
-      header_params = {}
-      header_params[:accept] = 'application/json'
-      header_params[:'content-type'] = 'application/json'
-      header_params[:'opc-request-id'] = opts[:opc_request_id] if opts[:opc_request_id]
-      header_params[:'opc-retry-token'] = opts[:opc_retry_token] if opts[:opc_retry_token]
-      # rubocop:enable Style/NegatedIf
-      header_params[:'opc-retry-token'] ||= OCI::Retry.generate_opc_retry_token
-
-      post_body = @api_client.object_to_http_body(create_archiver_details)
-
-      # rubocop:disable Metrics/BlockLength
-      OCI::Retry.make_retrying_call(applicable_retry_config(opts), call_name: 'StreamAdminClient#create_archiver') do
-        @api_client.call_api(
-          :POST,
-          path,
-          endpoint,
-          header_params: header_params,
-          query_params: query_params,
-          operation_signing_strategy: operation_signing_strategy,
-          body: post_body,
-          return_type: 'OCI::Streaming::Models::Archiver'
-        )
-      end
-      # rubocop:enable Metrics/BlockLength
-    end
-    # rubocop:enable Metrics/CyclomaticComplexity, Metrics/AbcSize, Metrics/PerceivedComplexity
-    # rubocop:enable Style/IfUnlessModifier, Metrics/ParameterLists
-    # rubocop:enable Metrics/MethodLength, Layout/EmptyLines
-
-    # rubocop:disable Metrics/CyclomaticComplexity, Metrics/AbcSize, Metrics/PerceivedComplexity
-    # rubocop:disable Style/IfUnlessModifier, Metrics/ParameterLists
-    # rubocop:disable Metrics/MethodLength, Layout/EmptyLines
-
-
     # Starts the provisioning of a new connect harness.
     # To track the progress of the provisioning, you can periodically call {ConnectHarness} object tells you its current state.
     #
@@ -716,139 +648,15 @@
     # rubocop:disable Metrics/MethodLength, Layout/EmptyLines
 
 
-    # Returns the current state of the stream archiver.
-    #
-    # @param [String] stream_id The OCID of the stream.
-    #
-    # @param [Hash] opts the optional parameters
-    # @option opts [OCI::Retry::RetryConfig] :retry_config The retry configuration to apply to this operation. If no key is provided then the service-level
-    #   retry configuration defined by {#retry_config} will be used. If an explicit `nil` value is provided then the operation will not retry
-    # @option opts [String] :opc_request_id The unique Oracle-assigned identifier for the request. If you need to contact Oracle about a
-    #   particular request, please provide the request ID.
-    #
-    # @return [Response] A Response object with data of type {OCI::Streaming::Models::Archiver Archiver}
-    def get_archiver(stream_id, opts = {})
-      logger.debug 'Calling operation StreamAdminClient#get_archiver.' if logger
-
-      raise "Missing the required parameter 'stream_id' when calling get_archiver." if stream_id.nil?
-      raise "Parameter value for 'stream_id' must not be blank" if OCI::Internal::Util.blank_string?(stream_id)
-
-      path = '/streams/{streamId}/archiver'.sub('{streamId}', stream_id.to_s)
-      operation_signing_strategy = :standard
-
-      # rubocop:disable Style/NegatedIf
-      # Query Params
-      query_params = {}
-
-      # Header Params
-      header_params = {}
-      header_params[:accept] = 'application/json'
-      header_params[:'content-type'] = 'application/json'
-      header_params[:'opc-request-id'] = opts[:opc_request_id] if opts[:opc_request_id]
-      # rubocop:enable Style/NegatedIf
-
-      post_body = nil
-
-      # rubocop:disable Metrics/BlockLength
-      OCI::Retry.make_retrying_call(applicable_retry_config(opts), call_name: 'StreamAdminClient#get_archiver') do
-        @api_client.call_api(
-          :GET,
-          path,
-          endpoint,
-          header_params: header_params,
-          query_params: query_params,
-          operation_signing_strategy: operation_signing_strategy,
-          body: post_body,
-          return_type: 'OCI::Streaming::Models::Archiver'
-        )
-      end
-      # rubocop:enable Metrics/BlockLength
-    end
-    # rubocop:enable Metrics/CyclomaticComplexity, Metrics/AbcSize, Metrics/PerceivedComplexity
-    # rubocop:enable Style/IfUnlessModifier, Metrics/ParameterLists
-    # rubocop:enable Metrics/MethodLength, Layout/EmptyLines
-
-    # rubocop:disable Metrics/CyclomaticComplexity, Metrics/AbcSize, Metrics/PerceivedComplexity
-    # rubocop:disable Style/IfUnlessModifier, Metrics/ParameterLists
-    # rubocop:disable Metrics/MethodLength, Layout/EmptyLines
-
-
-<<<<<<< HEAD
     # Gets detailed information about a connect harness.
     # @param [String] connect_harness_id The OCID of the connect harness.
     #
-=======
-    # Moves a resource into a different compartment. When provided, If-Match is checked against ETag values of the resource.
-    # @param [String] stream_pool_id The OCID of the stream pool.
-    #
-    # @param [OCI::Streaming::Models::ChangeStreamPoolCompartmentDetails] change_stream_pool_compartment_details The stream pool will be moved into the compartment specified within this entity.
-    # @param [Hash] opts the optional parameters
-    # @option opts [OCI::Retry::RetryConfig] :retry_config The retry configuration to apply to this operation. If no key is provided then the service-level
-    #   retry configuration defined by {#retry_config} will be used. If an explicit `nil` value is provided then the operation will not retry
-    # @option opts [String] :if_match For optimistic concurrency control. In the PUT or DELETE call for a resource, set the if-match parameter to the value of the etag from a previous GET or POST response for that resource. The resource will be updated or deleted only if the etag you provide matches the resource's current etag value.
-    # @option opts [String] :opc_request_id The unique Oracle-assigned identifier for the request. If you need to contact Oracle about a
-    #   particular request, please provide the request ID.
-    #
-    # @return [Response] A Response object with data of type nil
-    def change_stream_pool_compartment(stream_pool_id, change_stream_pool_compartment_details, opts = {})
-      logger.debug 'Calling operation StreamAdminClient#change_stream_pool_compartment.' if logger
-
-      raise "Missing the required parameter 'stream_pool_id' when calling change_stream_pool_compartment." if stream_pool_id.nil?
-      raise "Missing the required parameter 'change_stream_pool_compartment_details' when calling change_stream_pool_compartment." if change_stream_pool_compartment_details.nil?
-      raise "Parameter value for 'stream_pool_id' must not be blank" if OCI::Internal::Util.blank_string?(stream_pool_id)
-
-      path = '/streampools/{streamPoolId}/actions/changeCompartment'.sub('{streamPoolId}', stream_pool_id.to_s)
-      operation_signing_strategy = :standard
-
-      # rubocop:disable Style/NegatedIf
-      # Query Params
-      query_params = {}
-
-      # Header Params
-      header_params = {}
-      header_params[:accept] = 'application/json'
-      header_params[:'content-type'] = 'application/json'
-      header_params[:'if-match'] = opts[:if_match] if opts[:if_match]
-      header_params[:'opc-request-id'] = opts[:opc_request_id] if opts[:opc_request_id]
-      # rubocop:enable Style/NegatedIf
-
-      post_body = @api_client.object_to_http_body(change_stream_pool_compartment_details)
-
-      # rubocop:disable Metrics/BlockLength
-      OCI::Retry.make_retrying_call(applicable_retry_config(opts), call_name: 'StreamAdminClient#change_stream_pool_compartment') do
-        @api_client.call_api(
-          :POST,
-          path,
-          endpoint,
-          header_params: header_params,
-          query_params: query_params,
-          operation_signing_strategy: operation_signing_strategy,
-          body: post_body
-        )
-      end
-      # rubocop:enable Metrics/BlockLength
-    end
-    # rubocop:enable Metrics/CyclomaticComplexity, Metrics/AbcSize, Metrics/PerceivedComplexity
-    # rubocop:enable Style/IfUnlessModifier, Metrics/ParameterLists
-    # rubocop:enable Metrics/MethodLength, Layout/EmptyLines
-
-    # rubocop:disable Metrics/CyclomaticComplexity, Metrics/AbcSize, Metrics/PerceivedComplexity
-    # rubocop:disable Style/IfUnlessModifier, Metrics/ParameterLists
-    # rubocop:disable Metrics/MethodLength, Layout/EmptyLines
-
-
-    # Starts the provisioning of a new connect harness.
-    # To track the progress of the provisioning, you can periodically call {ConnectHarness} object tells you its current state.
-    #
-    # @param [OCI::Streaming::Models::CreateConnectHarnessDetails] create_connect_harness_details The connect harness to create.
->>>>>>> 50ccc240
-    # @param [Hash] opts the optional parameters
-    # @option opts [OCI::Retry::RetryConfig] :retry_config The retry configuration to apply to this operation. If no key is provided then the service-level
-    #   retry configuration defined by {#retry_config} will be used. If an explicit `nil` value is provided then the operation will not retry
-    # @option opts [String] :opc_request_id The unique Oracle-assigned identifier for the request. If you need to contact Oracle about a
-    #   particular request, please provide the request ID.
-    #
-<<<<<<< HEAD
+    # @param [Hash] opts the optional parameters
+    # @option opts [OCI::Retry::RetryConfig] :retry_config The retry configuration to apply to this operation. If no key is provided then the service-level
+    #   retry configuration defined by {#retry_config} will be used. If an explicit `nil` value is provided then the operation will not retry
+    # @option opts [String] :opc_request_id The unique Oracle-assigned identifier for the request. If you need to contact Oracle about a
+    #   particular request, please provide the request ID.
+    #
     # @return [Response] A Response object with data of type {OCI::Streaming::Models::ConnectHarness ConnectHarness}
     def get_connect_harness(connect_harness_id, opts = {})
       logger.debug 'Calling operation StreamAdminClient#get_connect_harness.' if logger
@@ -857,40 +665,23 @@
       raise "Parameter value for 'connect_harness_id' must not be blank" if OCI::Internal::Util.blank_string?(connect_harness_id)
 
       path = '/connectharnesses/{connectHarnessId}'.sub('{connectHarnessId}', connect_harness_id.to_s)
-=======
-    # @option opts [String] :opc_retry_token A token that uniquely identifies a request so it can be retried in case of a timeout or server error without risk of executing that same action again. Retry tokens expire after 24 hours, but can be invalidated before then due to conflicting operations (for example, if a resource has been deleted and purged from the system, then a retry of the original creation request may be rejected).
-    # @return [Response] A Response object with data of type {OCI::Streaming::Models::ConnectHarness ConnectHarness}
-    def create_connect_harness(create_connect_harness_details, opts = {})
-      logger.debug 'Calling operation StreamAdminClient#create_connect_harness.' if logger
-
-      raise "Missing the required parameter 'create_connect_harness_details' when calling create_connect_harness." if create_connect_harness_details.nil?
-
-      path = '/connectharnesses'
->>>>>>> 50ccc240
-      operation_signing_strategy = :standard
-
-      # rubocop:disable Style/NegatedIf
-      # Query Params
-      query_params = {}
-
-      # Header Params
-      header_params = {}
-      header_params[:accept] = 'application/json'
-      header_params[:'content-type'] = 'application/json'
-      header_params[:'opc-request-id'] = opts[:opc_request_id] if opts[:opc_request_id]
-      # rubocop:enable Style/NegatedIf
-
-<<<<<<< HEAD
+      operation_signing_strategy = :standard
+
+      # rubocop:disable Style/NegatedIf
+      # Query Params
+      query_params = {}
+
+      # Header Params
+      header_params = {}
+      header_params[:accept] = 'application/json'
+      header_params[:'content-type'] = 'application/json'
+      header_params[:'opc-request-id'] = opts[:opc_request_id] if opts[:opc_request_id]
+      # rubocop:enable Style/NegatedIf
+
       post_body = nil
 
       # rubocop:disable Metrics/BlockLength
       OCI::Retry.make_retrying_call(applicable_retry_config(opts), call_name: 'StreamAdminClient#get_connect_harness') do
-=======
-      post_body = @api_client.object_to_http_body(create_connect_harness_details)
-
-      # rubocop:disable Metrics/BlockLength
-      OCI::Retry.make_retrying_call(applicable_retry_config(opts), call_name: 'StreamAdminClient#create_connect_harness') do
->>>>>>> 50ccc240
         @api_client.call_api(
           :GET,
           path,
@@ -913,16 +704,8 @@
     # rubocop:disable Metrics/MethodLength, Layout/EmptyLines
 
 
-<<<<<<< HEAD
     # Gets detailed information about a stream, including the number of partitions.
     # @param [String] stream_id The OCID of the stream.
-=======
-    # Starts the provisioning of a new stream.
-    # The stream will be created in the given compartment id or stream pool id, depending on which parameter is specified.
-    # Compartment id and stream pool id cannot be specified at the same time.
-    # To track the progress of the provisioning, you can periodically call {#get_stream get_stream}.
-    # In the response, the `lifecycleState` parameter of the {Stream} object tells you its current state.
->>>>>>> 50ccc240
     #
     # @param [Hash] opts the optional parameters
     # @option opts [OCI::Retry::RetryConfig] :retry_config The retry configuration to apply to this operation. If no key is provided then the service-level
@@ -977,142 +760,9 @@
     # rubocop:disable Metrics/MethodLength, Layout/EmptyLines
 
 
-<<<<<<< HEAD
     # Gets detailed information about the stream pool, such as Kafka settings.
     # @param [String] stream_pool_id The OCID of the stream pool.
     #
-=======
-    # Starts the provisioning of a new stream pool.
-    # To track the progress of the provisioning, you can periodically call GetStreamPool.
-    # In the response, the `lifecycleState` parameter of the object tells you its current state.
-    #
-    # @param [OCI::Streaming::Models::CreateStreamPoolDetails] create_stream_pool_details The stream pool to create.
-    # @param [Hash] opts the optional parameters
-    # @option opts [OCI::Retry::RetryConfig] :retry_config The retry configuration to apply to this operation. If no key is provided then the service-level
-    #   retry configuration defined by {#retry_config} will be used. If an explicit `nil` value is provided then the operation will not retry
-    # @option opts [String] :opc_request_id The unique Oracle-assigned identifier for the request. If you need to contact Oracle about a
-    #   particular request, please provide the request ID.
-    #
-    # @option opts [String] :opc_retry_token A token that uniquely identifies a request so it can be retried in case of a timeout or server error without risk of executing that same action again. Retry tokens expire after 24 hours, but can be invalidated before then due to conflicting operations (for example, if a resource has been deleted and purged from the system, then a retry of the original creation request may be rejected).
-    # @return [Response] A Response object with data of type {OCI::Streaming::Models::StreamPool StreamPool}
-    def create_stream_pool(create_stream_pool_details, opts = {})
-      logger.debug 'Calling operation StreamAdminClient#create_stream_pool.' if logger
-
-      raise "Missing the required parameter 'create_stream_pool_details' when calling create_stream_pool." if create_stream_pool_details.nil?
-
-      path = '/streampools'
-      operation_signing_strategy = :standard
-
-      # rubocop:disable Style/NegatedIf
-      # Query Params
-      query_params = {}
-
-      # Header Params
-      header_params = {}
-      header_params[:accept] = 'application/json'
-      header_params[:'content-type'] = 'application/json'
-      header_params[:'opc-request-id'] = opts[:opc_request_id] if opts[:opc_request_id]
-      header_params[:'opc-retry-token'] = opts[:opc_retry_token] if opts[:opc_retry_token]
-      # rubocop:enable Style/NegatedIf
-      header_params[:'opc-retry-token'] ||= OCI::Retry.generate_opc_retry_token
-
-      post_body = @api_client.object_to_http_body(create_stream_pool_details)
-
-      # rubocop:disable Metrics/BlockLength
-      OCI::Retry.make_retrying_call(applicable_retry_config(opts), call_name: 'StreamAdminClient#create_stream_pool') do
-        @api_client.call_api(
-          :POST,
-          path,
-          endpoint,
-          header_params: header_params,
-          query_params: query_params,
-          operation_signing_strategy: operation_signing_strategy,
-          body: post_body,
-          return_type: 'OCI::Streaming::Models::StreamPool'
-        )
-      end
-      # rubocop:enable Metrics/BlockLength
-    end
-    # rubocop:enable Metrics/CyclomaticComplexity, Metrics/AbcSize, Metrics/PerceivedComplexity
-    # rubocop:enable Style/IfUnlessModifier, Metrics/ParameterLists
-    # rubocop:enable Metrics/MethodLength, Layout/EmptyLines
-
-    # rubocop:disable Metrics/CyclomaticComplexity, Metrics/AbcSize, Metrics/PerceivedComplexity
-    # rubocop:disable Style/IfUnlessModifier, Metrics/ParameterLists
-    # rubocop:disable Metrics/MethodLength, Layout/EmptyLines
-
-
-    # Deletes a connect harness and its content. Connect harness contents are deleted immediately. The service retains records of the connect harness itself for 90 days after deletion.
-    # The `lifecycleState` parameter of the `ConnectHarness` object changes to `DELETING` and the connect harness becomes inaccessible for read or write operations.
-    # To verify that a connect harness has been deleted, make a {#get_connect_harness get_connect_harness} request. If the call returns the connect harness's
-    # lifecycle state as `DELETED`, then the connect harness has been deleted. If the call returns a \"404 Not Found\" error, that means all records of the
-    # connect harness have been deleted.
-    #
-    # @param [String] connect_harness_id The OCID of the connect harness.
-    #
-    # @param [Hash] opts the optional parameters
-    # @option opts [OCI::Retry::RetryConfig] :retry_config The retry configuration to apply to this operation. If no key is provided then the service-level
-    #   retry configuration defined by {#retry_config} will be used. If an explicit `nil` value is provided then the operation will not retry
-    # @option opts [String] :opc_request_id The unique Oracle-assigned identifier for the request. If you need to contact Oracle about a
-    #   particular request, please provide the request ID.
-    #
-    # @option opts [String] :if_match For optimistic concurrency control. In the PUT or DELETE call for a resource, set the if-match parameter to the value of the etag from a previous GET or POST response for that resource. The resource will be updated or deleted only if the etag you provide matches the resource's current etag value.
-    # @return [Response] A Response object with data of type nil
-    def delete_connect_harness(connect_harness_id, opts = {})
-      logger.debug 'Calling operation StreamAdminClient#delete_connect_harness.' if logger
-
-      raise "Missing the required parameter 'connect_harness_id' when calling delete_connect_harness." if connect_harness_id.nil?
-      raise "Parameter value for 'connect_harness_id' must not be blank" if OCI::Internal::Util.blank_string?(connect_harness_id)
-
-      path = '/connectharnesses/{connectHarnessId}'.sub('{connectHarnessId}', connect_harness_id.to_s)
-      operation_signing_strategy = :standard
-
-      # rubocop:disable Style/NegatedIf
-      # Query Params
-      query_params = {}
-
-      # Header Params
-      header_params = {}
-      header_params[:accept] = 'application/json'
-      header_params[:'content-type'] = 'application/json'
-      header_params[:'opc-request-id'] = opts[:opc_request_id] if opts[:opc_request_id]
-      header_params[:'if-match'] = opts[:if_match] if opts[:if_match]
-      # rubocop:enable Style/NegatedIf
-
-      post_body = nil
-
-      # rubocop:disable Metrics/BlockLength
-      OCI::Retry.make_retrying_call(applicable_retry_config(opts), call_name: 'StreamAdminClient#delete_connect_harness') do
-        @api_client.call_api(
-          :DELETE,
-          path,
-          endpoint,
-          header_params: header_params,
-          query_params: query_params,
-          operation_signing_strategy: operation_signing_strategy,
-          body: post_body
-        )
-      end
-      # rubocop:enable Metrics/BlockLength
-    end
-    # rubocop:enable Metrics/CyclomaticComplexity, Metrics/AbcSize, Metrics/PerceivedComplexity
-    # rubocop:enable Style/IfUnlessModifier, Metrics/ParameterLists
-    # rubocop:enable Metrics/MethodLength, Layout/EmptyLines
-
-    # rubocop:disable Metrics/CyclomaticComplexity, Metrics/AbcSize, Metrics/PerceivedComplexity
-    # rubocop:disable Style/IfUnlessModifier, Metrics/ParameterLists
-    # rubocop:disable Metrics/MethodLength, Layout/EmptyLines
-
-
-    # Deletes a stream and its content. Stream contents are deleted immediately. The service retains records of the stream itself for 90 days after deletion.
-    # The `lifecycleState` parameter of the `Stream` object changes to `DELETING` and the stream becomes inaccessible for read or write operations.
-    # To verify that a stream has been deleted, make a {#get_stream get_stream} request. If the call returns the stream's
-    # lifecycle state as `DELETED`, then the stream has been deleted. If the call returns a \"404 Not Found\" error, that means all records of the
-    # stream have been deleted.
-    #
-    # @param [String] stream_id The OCID of the stream.
-    #
->>>>>>> 50ccc240
     # @param [Hash] opts the optional parameters
     # @option opts [OCI::Retry::RetryConfig] :retry_config The retry configuration to apply to this operation. If no key is provided then the service-level
     #   retry configuration defined by {#retry_config} will be used. If an explicit `nil` value is provided then the operation will not retry
@@ -1166,16 +816,8 @@
     # rubocop:disable Metrics/MethodLength, Layout/EmptyLines
 
 
-<<<<<<< HEAD
     # Lists the connectharness.
     # @param [String] compartment_id The OCID of the compartment.
-=======
-    # Deletes a stream pool. All containing streams will also be deleted.
-    # The default stream pool of a compartment cannot be deleted.
-    #
-    # @param [String] stream_pool_id The OCID of the stream pool.
-    #
->>>>>>> 50ccc240
     # @param [Hash] opts the optional parameters
     # @option opts [OCI::Retry::RetryConfig] :retry_config The retry configuration to apply to this operation. If no key is provided then the service-level
     #   retry configuration defined by {#retry_config} will be used. If an explicit `nil` value is provided then the operation will not retry
@@ -1196,7 +838,6 @@
     # @option opts [String] :opc_request_id The unique Oracle-assigned identifier for the request. If you need to contact Oracle about a
     #   particular request, please provide the request ID.
     #
-<<<<<<< HEAD
     # @return [Response] A Response object with data of type Array<{OCI::Streaming::Models::ConnectHarnessSummary ConnectHarnessSummary}>
     def list_connect_harnesses(compartment_id, opts = {})
       logger.debug 'Calling operation StreamAdminClient#list_connect_harnesses.' if logger
@@ -1216,17 +857,6 @@
       end
 
       path = '/connectharnesses'
-=======
-    # @option opts [String] :if_match For optimistic concurrency control. In the PUT or DELETE call for a resource, set the if-match parameter to the value of the etag from a previous GET or POST response for that resource. The resource will be updated or deleted only if the etag you provide matches the resource's current etag value.
-    # @return [Response] A Response object with data of type nil
-    def delete_stream_pool(stream_pool_id, opts = {})
-      logger.debug 'Calling operation StreamAdminClient#delete_stream_pool.' if logger
-
-      raise "Missing the required parameter 'stream_pool_id' when calling delete_stream_pool." if stream_pool_id.nil?
-      raise "Parameter value for 'stream_pool_id' must not be blank" if OCI::Internal::Util.blank_string?(stream_pool_id)
-
-      path = '/streampools/{streamPoolId}'.sub('{streamPoolId}', stream_pool_id.to_s)
->>>>>>> 50ccc240
       operation_signing_strategy = :standard
 
       # rubocop:disable Style/NegatedIf
@@ -1246,72 +876,12 @@
       header_params[:accept] = 'application/json'
       header_params[:'content-type'] = 'application/json'
       header_params[:'opc-request-id'] = opts[:opc_request_id] if opts[:opc_request_id]
-      header_params[:'if-match'] = opts[:if_match] if opts[:if_match]
       # rubocop:enable Style/NegatedIf
 
       post_body = nil
 
       # rubocop:disable Metrics/BlockLength
-<<<<<<< HEAD
       OCI::Retry.make_retrying_call(applicable_retry_config(opts), call_name: 'StreamAdminClient#list_connect_harnesses') do
-=======
-      OCI::Retry.make_retrying_call(applicable_retry_config(opts), call_name: 'StreamAdminClient#delete_stream_pool') do
-        @api_client.call_api(
-          :DELETE,
-          path,
-          endpoint,
-          header_params: header_params,
-          query_params: query_params,
-          operation_signing_strategy: operation_signing_strategy,
-          body: post_body
-        )
-      end
-      # rubocop:enable Metrics/BlockLength
-    end
-    # rubocop:enable Metrics/CyclomaticComplexity, Metrics/AbcSize, Metrics/PerceivedComplexity
-    # rubocop:enable Style/IfUnlessModifier, Metrics/ParameterLists
-    # rubocop:enable Metrics/MethodLength, Layout/EmptyLines
-
-    # rubocop:disable Metrics/CyclomaticComplexity, Metrics/AbcSize, Metrics/PerceivedComplexity
-    # rubocop:disable Style/IfUnlessModifier, Metrics/ParameterLists
-    # rubocop:disable Metrics/MethodLength, Layout/EmptyLines
-
-
-    # Gets detailed information about a connect harness.
-    # @param [String] connect_harness_id The OCID of the connect harness.
-    #
-    # @param [Hash] opts the optional parameters
-    # @option opts [OCI::Retry::RetryConfig] :retry_config The retry configuration to apply to this operation. If no key is provided then the service-level
-    #   retry configuration defined by {#retry_config} will be used. If an explicit `nil` value is provided then the operation will not retry
-    # @option opts [String] :opc_request_id The unique Oracle-assigned identifier for the request. If you need to contact Oracle about a
-    #   particular request, please provide the request ID.
-    #
-    # @return [Response] A Response object with data of type {OCI::Streaming::Models::ConnectHarness ConnectHarness}
-    def get_connect_harness(connect_harness_id, opts = {})
-      logger.debug 'Calling operation StreamAdminClient#get_connect_harness.' if logger
-
-      raise "Missing the required parameter 'connect_harness_id' when calling get_connect_harness." if connect_harness_id.nil?
-      raise "Parameter value for 'connect_harness_id' must not be blank" if OCI::Internal::Util.blank_string?(connect_harness_id)
-
-      path = '/connectharnesses/{connectHarnessId}'.sub('{connectHarnessId}', connect_harness_id.to_s)
-      operation_signing_strategy = :standard
-
-      # rubocop:disable Style/NegatedIf
-      # Query Params
-      query_params = {}
-
-      # Header Params
-      header_params = {}
-      header_params[:accept] = 'application/json'
-      header_params[:'content-type'] = 'application/json'
-      header_params[:'opc-request-id'] = opts[:opc_request_id] if opts[:opc_request_id]
-      # rubocop:enable Style/NegatedIf
-
-      post_body = nil
-
-      # rubocop:disable Metrics/BlockLength
-      OCI::Retry.make_retrying_call(applicable_retry_config(opts), call_name: 'StreamAdminClient#get_connect_harness') do
->>>>>>> 50ccc240
         @api_client.call_api(
           :GET,
           path,
@@ -1320,32 +890,22 @@
           query_params: query_params,
           operation_signing_strategy: operation_signing_strategy,
           body: post_body,
-<<<<<<< HEAD
           return_type: 'Array<OCI::Streaming::Models::ConnectHarnessSummary>'
-=======
-          return_type: 'OCI::Streaming::Models::ConnectHarness'
->>>>>>> 50ccc240
-        )
-      end
-      # rubocop:enable Metrics/BlockLength
-    end
-    # rubocop:enable Metrics/CyclomaticComplexity, Metrics/AbcSize, Metrics/PerceivedComplexity
-    # rubocop:enable Style/IfUnlessModifier, Metrics/ParameterLists
-    # rubocop:enable Metrics/MethodLength, Layout/EmptyLines
-
-    # rubocop:disable Metrics/CyclomaticComplexity, Metrics/AbcSize, Metrics/PerceivedComplexity
-    # rubocop:disable Style/IfUnlessModifier, Metrics/ParameterLists
-    # rubocop:disable Metrics/MethodLength, Layout/EmptyLines
-
-
-<<<<<<< HEAD
+        )
+      end
+      # rubocop:enable Metrics/BlockLength
+    end
+    # rubocop:enable Metrics/CyclomaticComplexity, Metrics/AbcSize, Metrics/PerceivedComplexity
+    # rubocop:enable Style/IfUnlessModifier, Metrics/ParameterLists
+    # rubocop:enable Metrics/MethodLength, Layout/EmptyLines
+
+    # rubocop:disable Metrics/CyclomaticComplexity, Metrics/AbcSize, Metrics/PerceivedComplexity
+    # rubocop:disable Style/IfUnlessModifier, Metrics/ParameterLists
+    # rubocop:disable Metrics/MethodLength, Layout/EmptyLines
+
+
     # List the stream pools for a given compartment ID.
     # @param [String] compartment_id The OCID of the compartment.
-=======
-    # Gets detailed information about a stream, including the number of partitions.
-    # @param [String] stream_id The OCID of the stream.
-    #
->>>>>>> 50ccc240
     # @param [Hash] opts the optional parameters
     # @option opts [OCI::Retry::RetryConfig] :retry_config The retry configuration to apply to this operation. If no key is provided then the service-level
     #   retry configuration defined by {#retry_config} will be used. If an explicit `nil` value is provided then the operation will not retry
@@ -1432,72 +992,11 @@
     # rubocop:disable Metrics/MethodLength, Layout/EmptyLines
 
 
-<<<<<<< HEAD
     # Lists the streams in the given compartment id.
     # If the compartment id is specified, it will list streams in the compartment, regardless of their stream pool.
     # If the stream pool id is specified, the action will be scoped to that stream pool.
     # The compartment id and stream pool id cannot be specified at the same time.
     #
-=======
-    # Gets detailed information about the stream pool, such as Kafka settings.
-    # @param [String] stream_pool_id The OCID of the stream pool.
-    #
-    # @param [Hash] opts the optional parameters
-    # @option opts [OCI::Retry::RetryConfig] :retry_config The retry configuration to apply to this operation. If no key is provided then the service-level
-    #   retry configuration defined by {#retry_config} will be used. If an explicit `nil` value is provided then the operation will not retry
-    # @option opts [String] :opc_request_id The unique Oracle-assigned identifier for the request. If you need to contact Oracle about a
-    #   particular request, please provide the request ID.
-    #
-    # @return [Response] A Response object with data of type {OCI::Streaming::Models::StreamPool StreamPool}
-    def get_stream_pool(stream_pool_id, opts = {})
-      logger.debug 'Calling operation StreamAdminClient#get_stream_pool.' if logger
-
-      raise "Missing the required parameter 'stream_pool_id' when calling get_stream_pool." if stream_pool_id.nil?
-      raise "Parameter value for 'stream_pool_id' must not be blank" if OCI::Internal::Util.blank_string?(stream_pool_id)
-
-      path = '/streampools/{streamPoolId}'.sub('{streamPoolId}', stream_pool_id.to_s)
-      operation_signing_strategy = :standard
-
-      # rubocop:disable Style/NegatedIf
-      # Query Params
-      query_params = {}
-
-      # Header Params
-      header_params = {}
-      header_params[:accept] = 'application/json'
-      header_params[:'content-type'] = 'application/json'
-      header_params[:'opc-request-id'] = opts[:opc_request_id] if opts[:opc_request_id]
-      # rubocop:enable Style/NegatedIf
-
-      post_body = nil
-
-      # rubocop:disable Metrics/BlockLength
-      OCI::Retry.make_retrying_call(applicable_retry_config(opts), call_name: 'StreamAdminClient#get_stream_pool') do
-        @api_client.call_api(
-          :GET,
-          path,
-          endpoint,
-          header_params: header_params,
-          query_params: query_params,
-          operation_signing_strategy: operation_signing_strategy,
-          body: post_body,
-          return_type: 'OCI::Streaming::Models::StreamPool'
-        )
-      end
-      # rubocop:enable Metrics/BlockLength
-    end
-    # rubocop:enable Metrics/CyclomaticComplexity, Metrics/AbcSize, Metrics/PerceivedComplexity
-    # rubocop:enable Style/IfUnlessModifier, Metrics/ParameterLists
-    # rubocop:enable Metrics/MethodLength, Layout/EmptyLines
-
-    # rubocop:disable Metrics/CyclomaticComplexity, Metrics/AbcSize, Metrics/PerceivedComplexity
-    # rubocop:disable Style/IfUnlessModifier, Metrics/ParameterLists
-    # rubocop:disable Metrics/MethodLength, Layout/EmptyLines
-
-
-    # Lists the connectharness.
-    # @param [String] compartment_id The OCID of the compartment.
->>>>>>> 50ccc240
     # @param [Hash] opts the optional parameters
     # @option opts [OCI::Retry::RetryConfig] :retry_config The retry configuration to apply to this operation. If no key is provided then the service-level
     #   retry configuration defined by {#retry_config} will be used. If an explicit `nil` value is provided then the operation will not retry
@@ -1520,18 +1019,10 @@
     # @option opts [String] :opc_request_id The unique Oracle-assigned identifier for the request. If you need to contact Oracle about a
     #   particular request, please provide the request ID.
     #
-<<<<<<< HEAD
     # @return [Response] A Response object with data of type Array<{OCI::Streaming::Models::StreamSummary StreamSummary}>
     def list_streams(opts = {})
       logger.debug 'Calling operation StreamAdminClient#list_streams.' if logger
 
-=======
-    # @return [Response] A Response object with data of type Array<{OCI::Streaming::Models::ConnectHarnessSummary ConnectHarnessSummary}>
-    def list_connect_harnesses(compartment_id, opts = {})
-      logger.debug 'Calling operation StreamAdminClient#list_connect_harnesses.' if logger
-
-      raise "Missing the required parameter 'compartment_id' when calling list_connect_harnesses." if compartment_id.nil?
->>>>>>> 50ccc240
 
       if opts[:sort_by] && !%w[NAME TIMECREATED].include?(opts[:sort_by])
         raise 'Invalid value for "sort_by", must be one of NAME, TIMECREATED.'
@@ -1541,11 +1032,11 @@
         raise 'Invalid value for "sort_order", must be one of ASC, DESC.'
       end
 
-      if opts[:lifecycle_state] && !OCI::Streaming::Models::ConnectHarnessSummary::LIFECYCLE_STATE_ENUM.include?(opts[:lifecycle_state])
-        raise 'Invalid value for "lifecycle_state", must be one of the values in OCI::Streaming::Models::ConnectHarnessSummary::LIFECYCLE_STATE_ENUM.'
-      end
-
-      path = '/connectharnesses'
+      if opts[:lifecycle_state] && !OCI::Streaming::Models::Stream::LIFECYCLE_STATE_ENUM.include?(opts[:lifecycle_state])
+        raise 'Invalid value for "lifecycle_state", must be one of the values in OCI::Streaming::Models::Stream::LIFECYCLE_STATE_ENUM.'
+      end
+
+      path = '/streams'
       operation_signing_strategy = :standard
 
       # rubocop:disable Style/NegatedIf
@@ -1571,187 +1062,6 @@
       post_body = nil
 
       # rubocop:disable Metrics/BlockLength
-      OCI::Retry.make_retrying_call(applicable_retry_config(opts), call_name: 'StreamAdminClient#list_connect_harnesses') do
-        @api_client.call_api(
-          :GET,
-          path,
-          endpoint,
-          header_params: header_params,
-          query_params: query_params,
-          operation_signing_strategy: operation_signing_strategy,
-          body: post_body,
-          return_type: 'Array<OCI::Streaming::Models::ConnectHarnessSummary>'
-        )
-      end
-      # rubocop:enable Metrics/BlockLength
-    end
-    # rubocop:enable Metrics/CyclomaticComplexity, Metrics/AbcSize, Metrics/PerceivedComplexity
-    # rubocop:enable Style/IfUnlessModifier, Metrics/ParameterLists
-    # rubocop:enable Metrics/MethodLength, Layout/EmptyLines
-
-    # rubocop:disable Metrics/CyclomaticComplexity, Metrics/AbcSize, Metrics/PerceivedComplexity
-    # rubocop:disable Style/IfUnlessModifier, Metrics/ParameterLists
-    # rubocop:disable Metrics/MethodLength, Layout/EmptyLines
-
-
-    # List the stream pools for a given compartment ID.
-    # @param [String] compartment_id The OCID of the compartment.
-    # @param [Hash] opts the optional parameters
-    # @option opts [OCI::Retry::RetryConfig] :retry_config The retry configuration to apply to this operation. If no key is provided then the service-level
-    #   retry configuration defined by {#retry_config} will be used. If an explicit `nil` value is provided then the operation will not retry
-    # @option opts [String] :id A filter to return only resources that match the given ID exactly.
-    #
-    # @option opts [String] :name A filter to return only resources that match the given name exactly.
-    #
-    # @option opts [Integer] :limit The maximum number of items to return. The value must be between 1 and 50. The default is 10. (default to 5)
-    # @option opts [String] :page The page at which to start retrieving results.
-    # @option opts [String] :sort_by The field to sort by. You can provide no more than one sort order. By default, `TIMECREATED` sorts results in descending order and `NAME` sorts results in ascending order.
-    #
-    #   Allowed values are: NAME, TIMECREATED
-    # @option opts [String] :sort_order The sort order to use, either 'asc' or 'desc'.
-    #
-    #   Allowed values are: ASC, DESC
-    # @option opts [String] :lifecycle_state A filter to only return resources that match the given lifecycle state. The state value is case-insensitive.
-    #
-    # @option opts [String] :opc_request_id The unique Oracle-assigned identifier for the request. If you need to contact Oracle about a
-    #   particular request, please provide the request ID.
-    #
-    # @return [Response] A Response object with data of type Array<{OCI::Streaming::Models::StreamPoolSummary StreamPoolSummary}>
-    def list_stream_pools(compartment_id, opts = {})
-      logger.debug 'Calling operation StreamAdminClient#list_stream_pools.' if logger
-
-      raise "Missing the required parameter 'compartment_id' when calling list_stream_pools." if compartment_id.nil?
-
-      if opts[:sort_by] && !%w[NAME TIMECREATED].include?(opts[:sort_by])
-        raise 'Invalid value for "sort_by", must be one of NAME, TIMECREATED.'
-      end
-
-      if opts[:sort_order] && !%w[ASC DESC].include?(opts[:sort_order])
-        raise 'Invalid value for "sort_order", must be one of ASC, DESC.'
-      end
-
-      if opts[:lifecycle_state] && !OCI::Streaming::Models::StreamPoolSummary::LIFECYCLE_STATE_ENUM.include?(opts[:lifecycle_state])
-        raise 'Invalid value for "lifecycle_state", must be one of the values in OCI::Streaming::Models::StreamPoolSummary::LIFECYCLE_STATE_ENUM.'
-      end
-
-      path = '/streampools'
-      operation_signing_strategy = :standard
-
-      # rubocop:disable Style/NegatedIf
-      # Query Params
-      query_params = {}
-      query_params[:compartmentId] = compartment_id
-      query_params[:id] = opts[:id] if opts[:id]
-      query_params[:name] = opts[:name] if opts[:name]
-      query_params[:limit] = opts[:limit] if opts[:limit]
-      query_params[:page] = opts[:page] if opts[:page]
-      query_params[:sortBy] = opts[:sort_by] if opts[:sort_by]
-      query_params[:sortOrder] = opts[:sort_order] if opts[:sort_order]
-      query_params[:lifecycleState] = opts[:lifecycle_state] if opts[:lifecycle_state]
-
-      # Header Params
-      header_params = {}
-      header_params[:accept] = 'application/json'
-      header_params[:'content-type'] = 'application/json'
-      header_params[:'opc-request-id'] = opts[:opc_request_id] if opts[:opc_request_id]
-      # rubocop:enable Style/NegatedIf
-
-      post_body = nil
-
-      # rubocop:disable Metrics/BlockLength
-      OCI::Retry.make_retrying_call(applicable_retry_config(opts), call_name: 'StreamAdminClient#list_stream_pools') do
-        @api_client.call_api(
-          :GET,
-          path,
-          endpoint,
-          header_params: header_params,
-          query_params: query_params,
-          operation_signing_strategy: operation_signing_strategy,
-          body: post_body,
-          return_type: 'Array<OCI::Streaming::Models::StreamPoolSummary>'
-        )
-      end
-      # rubocop:enable Metrics/BlockLength
-    end
-    # rubocop:enable Metrics/CyclomaticComplexity, Metrics/AbcSize, Metrics/PerceivedComplexity
-    # rubocop:enable Style/IfUnlessModifier, Metrics/ParameterLists
-    # rubocop:enable Metrics/MethodLength, Layout/EmptyLines
-
-    # rubocop:disable Metrics/CyclomaticComplexity, Metrics/AbcSize, Metrics/PerceivedComplexity
-    # rubocop:disable Style/IfUnlessModifier, Metrics/ParameterLists
-    # rubocop:disable Metrics/MethodLength, Layout/EmptyLines
-
-
-    # Lists the streams in the given compartment id.
-    # If the compartment id is specified, it will list streams in the compartment, regardless of their stream pool.
-    # If the stream pool id is specified, the action will be scoped to that stream pool.
-    # The compartment id and stream pool id cannot be specified at the same time.
-    #
-    # @param [Hash] opts the optional parameters
-    # @option opts [OCI::Retry::RetryConfig] :retry_config The retry configuration to apply to this operation. If no key is provided then the service-level
-    #   retry configuration defined by {#retry_config} will be used. If an explicit `nil` value is provided then the operation will not retry
-    # @option opts [String] :compartment_id The OCID of the compartment. Is exclusive with the `streamPoolId` parameter. One of them is required.
-    # @option opts [String] :stream_pool_id The OCID of the stream pool. Is exclusive with the `compartmentId` parameter. One of them is required.
-    # @option opts [String] :id A filter to return only resources that match the given ID exactly.
-    #
-    # @option opts [String] :name A filter to return only resources that match the given name exactly.
-    #
-    # @option opts [Integer] :limit The maximum number of items to return. The value must be between 1 and 50. The default is 10. (default to 5)
-    # @option opts [String] :page The page at which to start retrieving results.
-    # @option opts [String] :sort_by The field to sort by. You can provide no more than one sort order. By default, `TIMECREATED` sorts results in descending order and `NAME` sorts results in ascending order.
-    #
-    #   Allowed values are: NAME, TIMECREATED
-    # @option opts [String] :sort_order The sort order to use, either 'asc' or 'desc'.
-    #
-    #   Allowed values are: ASC, DESC
-    # @option opts [String] :lifecycle_state A filter to only return resources that match the given lifecycle state. The state value is case-insensitive.
-    #
-    # @option opts [String] :opc_request_id The unique Oracle-assigned identifier for the request. If you need to contact Oracle about a
-    #   particular request, please provide the request ID.
-    #
-    # @return [Response] A Response object with data of type Array<{OCI::Streaming::Models::StreamSummary StreamSummary}>
-    def list_streams(opts = {})
-      logger.debug 'Calling operation StreamAdminClient#list_streams.' if logger
-
-
-      if opts[:sort_by] && !%w[NAME TIMECREATED].include?(opts[:sort_by])
-        raise 'Invalid value for "sort_by", must be one of NAME, TIMECREATED.'
-      end
-
-      if opts[:sort_order] && !%w[ASC DESC].include?(opts[:sort_order])
-        raise 'Invalid value for "sort_order", must be one of ASC, DESC.'
-      end
-
-      if opts[:lifecycle_state] && !OCI::Streaming::Models::Stream::LIFECYCLE_STATE_ENUM.include?(opts[:lifecycle_state])
-        raise 'Invalid value for "lifecycle_state", must be one of the values in OCI::Streaming::Models::Stream::LIFECYCLE_STATE_ENUM.'
-      end
-
-      path = '/streams'
-      operation_signing_strategy = :standard
-
-      # rubocop:disable Style/NegatedIf
-      # Query Params
-      query_params = {}
-      query_params[:compartmentId] = opts[:compartment_id] if opts[:compartment_id]
-      query_params[:streamPoolId] = opts[:stream_pool_id] if opts[:stream_pool_id]
-      query_params[:id] = opts[:id] if opts[:id]
-      query_params[:name] = opts[:name] if opts[:name]
-      query_params[:limit] = opts[:limit] if opts[:limit]
-      query_params[:page] = opts[:page] if opts[:page]
-      query_params[:sortBy] = opts[:sort_by] if opts[:sort_by]
-      query_params[:sortOrder] = opts[:sort_order] if opts[:sort_order]
-      query_params[:lifecycleState] = opts[:lifecycle_state] if opts[:lifecycle_state]
-
-      # Header Params
-      header_params = {}
-      header_params[:accept] = 'application/json'
-      header_params[:'content-type'] = 'application/json'
-      header_params[:'opc-request-id'] = opts[:opc_request_id] if opts[:opc_request_id]
-      # rubocop:enable Style/NegatedIf
-
-      post_body = nil
-
-      # rubocop:disable Metrics/BlockLength
       OCI::Retry.make_retrying_call(applicable_retry_config(opts), call_name: 'StreamAdminClient#list_streams') do
         @api_client.call_api(
           :GET,
@@ -1836,70 +1146,6 @@
     # rubocop:disable Metrics/MethodLength, Layout/EmptyLines
 
 
-<<<<<<< HEAD
-    # Updates the tags applied to the connect harness.
-    #
-    # @param [String] connect_harness_id The OCID of the connect harness.
-    #
-    # @param [OCI::Streaming::Models::UpdateConnectHarnessDetails] update_connect_harness_details The connect harness is updated with the tags provided.
-    # @param [Hash] opts the optional parameters
-    # @option opts [OCI::Retry::RetryConfig] :retry_config The retry configuration to apply to this operation. If no key is provided then the service-level
-    #   retry configuration defined by {#retry_config} will be used. If an explicit `nil` value is provided then the operation will not retry
-    # @option opts [String] :opc_request_id The unique Oracle-assigned identifier for the request. If you need to contact Oracle about a
-    #   particular request, please provide the request ID.
-    #
-    # @option opts [String] :if_match For optimistic concurrency control. In the PUT or DELETE call for a resource, set the if-match parameter to the value of the etag from a previous GET or POST response for that resource. The resource will be updated or deleted only if the etag you provide matches the resource's current etag value.
-    # @return [Response] A Response object with data of type {OCI::Streaming::Models::ConnectHarness ConnectHarness}
-    def update_connect_harness(connect_harness_id, update_connect_harness_details, opts = {})
-      logger.debug 'Calling operation StreamAdminClient#update_connect_harness.' if logger
-
-      raise "Missing the required parameter 'connect_harness_id' when calling update_connect_harness." if connect_harness_id.nil?
-      raise "Missing the required parameter 'update_connect_harness_details' when calling update_connect_harness." if update_connect_harness_details.nil?
-      raise "Parameter value for 'connect_harness_id' must not be blank" if OCI::Internal::Util.blank_string?(connect_harness_id)
-
-      path = '/connectharnesses/{connectHarnessId}'.sub('{connectHarnessId}', connect_harness_id.to_s)
-      operation_signing_strategy = :standard
-
-      # rubocop:disable Style/NegatedIf
-      # Query Params
-      query_params = {}
-
-      # Header Params
-      header_params = {}
-      header_params[:accept] = 'application/json'
-      header_params[:'content-type'] = 'application/json'
-      header_params[:'opc-request-id'] = opts[:opc_request_id] if opts[:opc_request_id]
-      header_params[:'if-match'] = opts[:if_match] if opts[:if_match]
-      # rubocop:enable Style/NegatedIf
-
-      post_body = @api_client.object_to_http_body(update_connect_harness_details)
-
-      # rubocop:disable Metrics/BlockLength
-      OCI::Retry.make_retrying_call(applicable_retry_config(opts), call_name: 'StreamAdminClient#update_connect_harness') do
-        @api_client.call_api(
-          :PUT,
-          path,
-          endpoint,
-          header_params: header_params,
-          query_params: query_params,
-          operation_signing_strategy: operation_signing_strategy,
-          body: post_body,
-          return_type: 'OCI::Streaming::Models::ConnectHarness'
-        )
-      end
-      # rubocop:enable Metrics/BlockLength
-    end
-    # rubocop:enable Metrics/CyclomaticComplexity, Metrics/AbcSize, Metrics/PerceivedComplexity
-    # rubocop:enable Style/IfUnlessModifier, Metrics/ParameterLists
-    # rubocop:enable Metrics/MethodLength, Layout/EmptyLines
-
-    # rubocop:disable Metrics/CyclomaticComplexity, Metrics/AbcSize, Metrics/PerceivedComplexity
-    # rubocop:disable Style/IfUnlessModifier, Metrics/ParameterLists
-    # rubocop:disable Metrics/MethodLength, Layout/EmptyLines
-
-
-=======
->>>>>>> 50ccc240
     # Updates the stream. Only specified values will be updated.
     #
     # @param [String] stream_id The OCID of the stream.
