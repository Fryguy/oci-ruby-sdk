<<<<<<< HEAD
# Copyright (c) 2016, 2020, Oracle and/or its affiliates. All rights reserved.
=======
# Copyright (c) 2016, 2020, Oracle and/or its affiliates.  All rights reserved.
# This software is dual-licensed to you under the Universal Permissive License (UPL) 1.0 as shown at https://oss.oracle.com/licenses/upl or Apache License 2.0 as shown at http://www.apache.org/licenses/LICENSE-2.0. You may choose either license.
>>>>>>> 50ccc240

# rubocop:disable Lint/UnneededCopDisableDirective, Metrics/LineLength
module OCI
  # This class provides a wrapper around {OCI::Streaming::StreamAdminClient} and offers convenience methods
  # for operations that would otherwise need to be chained together. For example, instead of performing an action
  # on a resource (e.g. launching an instance, creating a load balancer) and then using a waiter to wait for the resource
  # to enter a given state, you can call a single method in this class to accomplish the same functionality
  class Streaming::StreamAdminClientCompositeOperations
    # The {OCI::Streaming::StreamAdminClient} used to communicate with the service_client
    #
    # @return [OCI::Streaming::StreamAdminClient]
    attr_reader :service_client

    # Initializes a new StreamAdminClientCompositeOperations
    #
    # @param [OCI::Streaming::StreamAdminClient] service_client The client used to communicate with the service.
    #   Defaults to a new service client created via {OCI::Streaming::StreamAdminClient#initialize} with no arguments
    def initialize(service_client = OCI::Streaming::StreamAdminClient.new)
      @service_client = service_client
    end

    # rubocop:disable Metrics/CyclomaticComplexity, Metrics/AbcSize, Metrics/ParameterLists, Metrics/PerceivedComplexity
    # rubocop:disable Layout/EmptyLines


    # Calls {OCI::Streaming::StreamAdminClient#create_connect_harness} and then waits for the {OCI::Streaming::Models::ConnectHarness} acted upon
    # to enter the given state(s).
    #
    # @param [OCI::Streaming::Models::CreateConnectHarnessDetails] create_connect_harness_details The connect harness to create.
    # @param [Array<String>] wait_for_states An array of states to wait on. These should be valid values for {OCI::Streaming::Models::ConnectHarness#lifecycle_state}
    # @param [Hash] base_operation_opts Any optional arguments accepted by {OCI::Streaming::StreamAdminClient#create_connect_harness}
    # @param [Hash] waiter_opts Optional arguments for the waiter. Keys should be symbols, and the following keys are supported:
    #   * max_interval_seconds: The maximum interval between queries, in seconds.
    #   * max_wait_seconds The maximum time to wait, in seconds
    #
    # @return [OCI::Response] A {OCI::Response} object with data of type {OCI::Streaming::Models::ConnectHarness}
    def create_connect_harness_and_wait_for_state(create_connect_harness_details, wait_for_states = [], base_operation_opts = {}, waiter_opts = {})
      operation_result = @service_client.create_connect_harness(create_connect_harness_details, base_operation_opts)

      return operation_result if wait_for_states.empty?

      lowered_wait_for_states = wait_for_states.map(&:downcase)
      wait_for_resource_id = operation_result.data.id

      begin
        waiter_result = @service_client.get_connect_harness(wait_for_resource_id).wait_until(
          eval_proc: ->(response) { response.data.respond_to?(:lifecycle_state) && lowered_wait_for_states.include?(response.data.lifecycle_state.downcase) },
          max_interval_seconds: waiter_opts.key?(:max_interval_seconds) ? waiter_opts[:max_interval_seconds] : 30,
          max_wait_seconds: waiter_opts.key?(:max_wait_seconds) ? waiter_opts[:max_wait_seconds] : 1200
        )
        result_to_return = waiter_result

        return result_to_return
      rescue StandardError
        raise OCI::Errors::CompositeOperationError.new(partial_results: [operation_result])
      end
    end
    # rubocop:enable Metrics/CyclomaticComplexity, Metrics/AbcSize, Metrics/ParameterLists, Metrics/PerceivedComplexity
    # rubocop:enable Layout/EmptyLines

    # rubocop:disable Metrics/CyclomaticComplexity, Metrics/AbcSize, Metrics/ParameterLists, Metrics/PerceivedComplexity
    # rubocop:disable Layout/EmptyLines


    # Calls {OCI::Streaming::StreamAdminClient#create_connect_harness} and then waits for the {OCI::Streaming::Models::ConnectHarness} acted upon
    # to enter the given state(s).
    #
    # @param [OCI::Streaming::Models::CreateConnectHarnessDetails] create_connect_harness_details The connect harness to create.
    # @param [Array<String>] wait_for_states An array of states to wait on. These should be valid values for {OCI::Streaming::Models::ConnectHarness#lifecycle_state}
    # @param [Hash] base_operation_opts Any optional arguments accepted by {OCI::Streaming::StreamAdminClient#create_connect_harness}
    # @param [Hash] waiter_opts Optional arguments for the waiter. Keys should be symbols, and the following keys are supported:
    #   * max_interval_seconds: The maximum interval between queries, in seconds.
    #   * max_wait_seconds The maximum time to wait, in seconds
    #
    # @return [OCI::Response] A {OCI::Response} object with data of type {OCI::Streaming::Models::ConnectHarness}
    def create_connect_harness_and_wait_for_state(create_connect_harness_details, wait_for_states = [], base_operation_opts = {}, waiter_opts = {})
      operation_result = @service_client.create_connect_harness(create_connect_harness_details, base_operation_opts)

      return operation_result if wait_for_states.empty?

      lowered_wait_for_states = wait_for_states.map(&:downcase)
      wait_for_resource_id = operation_result.data.id

      begin
        waiter_result = @service_client.get_connect_harness(wait_for_resource_id).wait_until(
          eval_proc: ->(response) { response.data.respond_to?(:lifecycle_state) && lowered_wait_for_states.include?(response.data.lifecycle_state.downcase) },
          max_interval_seconds: waiter_opts.key?(:max_interval_seconds) ? waiter_opts[:max_interval_seconds] : 30,
          max_wait_seconds: waiter_opts.key?(:max_wait_seconds) ? waiter_opts[:max_wait_seconds] : 1200
        )
        result_to_return = waiter_result

        return result_to_return
      rescue StandardError
        raise OCI::Errors::CompositeOperationError.new(partial_results: [operation_result])
      end
    end
    # rubocop:enable Metrics/CyclomaticComplexity, Metrics/AbcSize, Metrics/ParameterLists, Metrics/PerceivedComplexity
    # rubocop:enable Layout/EmptyLines

    # rubocop:disable Metrics/CyclomaticComplexity, Metrics/AbcSize, Metrics/ParameterLists, Metrics/PerceivedComplexity
    # rubocop:disable Layout/EmptyLines


    # Calls {OCI::Streaming::StreamAdminClient#create_stream} and then waits for the {OCI::Streaming::Models::Stream} acted upon
    # to enter the given state(s).
    #
    # @param [OCI::Streaming::Models::CreateStreamDetails] create_stream_details The stream to create.
    # @param [Array<String>] wait_for_states An array of states to wait on. These should be valid values for {OCI::Streaming::Models::Stream#lifecycle_state}
    # @param [Hash] base_operation_opts Any optional arguments accepted by {OCI::Streaming::StreamAdminClient#create_stream}
    # @param [Hash] waiter_opts Optional arguments for the waiter. Keys should be symbols, and the following keys are supported:
    #   * max_interval_seconds: The maximum interval between queries, in seconds.
    #   * max_wait_seconds The maximum time to wait, in seconds
    #
    # @return [OCI::Response] A {OCI::Response} object with data of type {OCI::Streaming::Models::Stream}
    def create_stream_and_wait_for_state(create_stream_details, wait_for_states = [], base_operation_opts = {}, waiter_opts = {})
      operation_result = @service_client.create_stream(create_stream_details, base_operation_opts)

      return operation_result if wait_for_states.empty?

      lowered_wait_for_states = wait_for_states.map(&:downcase)
      wait_for_resource_id = operation_result.data.id

      begin
        waiter_result = @service_client.get_stream(wait_for_resource_id).wait_until(
          eval_proc: ->(response) { response.data.respond_to?(:lifecycle_state) && lowered_wait_for_states.include?(response.data.lifecycle_state.downcase) },
          max_interval_seconds: waiter_opts.key?(:max_interval_seconds) ? waiter_opts[:max_interval_seconds] : 30,
          max_wait_seconds: waiter_opts.key?(:max_wait_seconds) ? waiter_opts[:max_wait_seconds] : 1200
        )
        result_to_return = waiter_result

        return result_to_return
      rescue StandardError
        raise OCI::Errors::CompositeOperationError.new(partial_results: [operation_result])
      end
    end
    # rubocop:enable Metrics/CyclomaticComplexity, Metrics/AbcSize, Metrics/ParameterLists, Metrics/PerceivedComplexity
    # rubocop:enable Layout/EmptyLines

    # rubocop:disable Metrics/CyclomaticComplexity, Metrics/AbcSize, Metrics/ParameterLists, Metrics/PerceivedComplexity
    # rubocop:disable Layout/EmptyLines


    # Calls {OCI::Streaming::StreamAdminClient#create_stream_pool} and then waits for the {OCI::Streaming::Models::StreamPool} acted upon
    # to enter the given state(s).
    #
    # @param [OCI::Streaming::Models::CreateStreamPoolDetails] create_stream_pool_details The stream pool to create.
    # @param [Array<String>] wait_for_states An array of states to wait on. These should be valid values for {OCI::Streaming::Models::StreamPool#lifecycle_state}
    # @param [Hash] base_operation_opts Any optional arguments accepted by {OCI::Streaming::StreamAdminClient#create_stream_pool}
    # @param [Hash] waiter_opts Optional arguments for the waiter. Keys should be symbols, and the following keys are supported:
    #   * max_interval_seconds: The maximum interval between queries, in seconds.
    #   * max_wait_seconds The maximum time to wait, in seconds
    #
    # @return [OCI::Response] A {OCI::Response} object with data of type {OCI::Streaming::Models::StreamPool}
    def create_stream_pool_and_wait_for_state(create_stream_pool_details, wait_for_states = [], base_operation_opts = {}, waiter_opts = {})
      operation_result = @service_client.create_stream_pool(create_stream_pool_details, base_operation_opts)

      return operation_result if wait_for_states.empty?

      lowered_wait_for_states = wait_for_states.map(&:downcase)
      wait_for_resource_id = operation_result.data.id

      begin
        waiter_result = @service_client.get_stream_pool(wait_for_resource_id).wait_until(
          eval_proc: ->(response) { response.data.respond_to?(:lifecycle_state) && lowered_wait_for_states.include?(response.data.lifecycle_state.downcase) },
          max_interval_seconds: waiter_opts.key?(:max_interval_seconds) ? waiter_opts[:max_interval_seconds] : 30,
          max_wait_seconds: waiter_opts.key?(:max_wait_seconds) ? waiter_opts[:max_wait_seconds] : 1200
        )
        result_to_return = waiter_result

        return result_to_return
      rescue StandardError
        raise OCI::Errors::CompositeOperationError.new(partial_results: [operation_result])
      end
    end
    # rubocop:enable Metrics/CyclomaticComplexity, Metrics/AbcSize, Metrics/ParameterLists, Metrics/PerceivedComplexity
    # rubocop:enable Layout/EmptyLines

    # rubocop:disable Metrics/CyclomaticComplexity, Metrics/AbcSize, Metrics/ParameterLists, Metrics/PerceivedComplexity
    # rubocop:disable Layout/EmptyLines


    # Calls {OCI::Streaming::StreamAdminClient#delete_connect_harness} and then waits for the {OCI::Streaming::Models::ConnectHarness} acted upon
    # to enter the given state(s).
    #
    # @param [String] connect_harness_id The OCID of the connect harness.
    #
    # @param [Array<String>] wait_for_states An array of states to wait on. These should be valid values for {OCI::Streaming::Models::ConnectHarness#lifecycle_state}
    # @param [Hash] base_operation_opts Any optional arguments accepted by {OCI::Streaming::StreamAdminClient#delete_connect_harness}
    # @param [Hash] waiter_opts Optional arguments for the waiter. Keys should be symbols, and the following keys are supported:
    #   * max_interval_seconds: The maximum interval between queries, in seconds.
    #   * max_wait_seconds The maximum time to wait, in seconds
    #
    # @return [OCI::Response] A {OCI::Response} object with data of type nil
    def delete_connect_harness_and_wait_for_state(connect_harness_id, wait_for_states = [], base_operation_opts = {}, waiter_opts = {})
      initial_get_result = @service_client.get_connect_harness(connect_harness_id)
      operation_result = @service_client.delete_connect_harness(connect_harness_id, base_operation_opts)

      return operation_result if wait_for_states.empty?

      lowered_wait_for_states = wait_for_states.map(&:downcase)

      begin
        waiter_result = initial_get_result.wait_until(
          eval_proc: ->(response) { response.data.respond_to?(:lifecycle_state) && lowered_wait_for_states.include?(response.data.lifecycle_state.downcase) },
          max_interval_seconds: waiter_opts.key?(:max_interval_seconds) ? waiter_opts[:max_interval_seconds] : 30,
          max_wait_seconds: waiter_opts.key?(:max_wait_seconds) ? waiter_opts[:max_wait_seconds] : 1200,
          succeed_on_not_found: true
        )
        result_to_return = waiter_result

        return result_to_return
      rescue StandardError
        raise OCI::Errors::CompositeOperationError.new(partial_results: [operation_result])
      end
    end
    # rubocop:enable Metrics/CyclomaticComplexity, Metrics/AbcSize, Metrics/ParameterLists, Metrics/PerceivedComplexity
    # rubocop:enable Layout/EmptyLines

    # rubocop:disable Metrics/CyclomaticComplexity, Metrics/AbcSize, Metrics/ParameterLists, Metrics/PerceivedComplexity
    # rubocop:disable Layout/EmptyLines


    # Calls {OCI::Streaming::StreamAdminClient#delete_stream} and then waits for the {OCI::Streaming::Models::Stream} acted upon
    # to enter the given state(s).
    #
    # @param [String] stream_id The OCID of the stream.
    #
    # @param [Array<String>] wait_for_states An array of states to wait on. These should be valid values for {OCI::Streaming::Models::Stream#lifecycle_state}
    # @param [Hash] base_operation_opts Any optional arguments accepted by {OCI::Streaming::StreamAdminClient#delete_stream}
    # @param [Hash] waiter_opts Optional arguments for the waiter. Keys should be symbols, and the following keys are supported:
    #   * max_interval_seconds: The maximum interval between queries, in seconds.
    #   * max_wait_seconds The maximum time to wait, in seconds
    #
    # @return [OCI::Response] A {OCI::Response} object with data of type nil
    def delete_stream_and_wait_for_state(stream_id, wait_for_states = [], base_operation_opts = {}, waiter_opts = {})
      initial_get_result = @service_client.get_stream(stream_id)
      operation_result = @service_client.delete_stream(stream_id, base_operation_opts)

      return operation_result if wait_for_states.empty?

      lowered_wait_for_states = wait_for_states.map(&:downcase)

      begin
        waiter_result = initial_get_result.wait_until(
          eval_proc: ->(response) { response.data.respond_to?(:lifecycle_state) && lowered_wait_for_states.include?(response.data.lifecycle_state.downcase) },
          max_interval_seconds: waiter_opts.key?(:max_interval_seconds) ? waiter_opts[:max_interval_seconds] : 30,
          max_wait_seconds: waiter_opts.key?(:max_wait_seconds) ? waiter_opts[:max_wait_seconds] : 1200,
          succeed_on_not_found: true
        )
        result_to_return = waiter_result

        return result_to_return
      rescue StandardError
        raise OCI::Errors::CompositeOperationError.new(partial_results: [operation_result])
      end
    end
    # rubocop:enable Metrics/CyclomaticComplexity, Metrics/AbcSize, Metrics/ParameterLists, Metrics/PerceivedComplexity
    # rubocop:enable Layout/EmptyLines

    # rubocop:disable Metrics/CyclomaticComplexity, Metrics/AbcSize, Metrics/ParameterLists, Metrics/PerceivedComplexity
    # rubocop:disable Layout/EmptyLines


    # Calls {OCI::Streaming::StreamAdminClient#delete_stream_pool} and then waits for the {OCI::Streaming::Models::StreamPool} acted upon
<<<<<<< HEAD
    # to enter the given state(s).
    #
    # @param [String] stream_pool_id The OCID of the stream pool.
    #
    # @param [Array<String>] wait_for_states An array of states to wait on. These should be valid values for {OCI::Streaming::Models::StreamPool#lifecycle_state}
    # @param [Hash] base_operation_opts Any optional arguments accepted by {OCI::Streaming::StreamAdminClient#delete_stream_pool}
    # @param [Hash] waiter_opts Optional arguments for the waiter. Keys should be symbols, and the following keys are supported:
    #   * max_interval_seconds: The maximum interval between queries, in seconds.
    #   * max_wait_seconds The maximum time to wait, in seconds
    #
    # @return [OCI::Response] A {OCI::Response} object with data of type nil
    def delete_stream_pool_and_wait_for_state(stream_pool_id, wait_for_states = [], base_operation_opts = {}, waiter_opts = {})
      initial_get_result = @service_client.get_stream_pool(stream_pool_id)
      operation_result = @service_client.delete_stream_pool(stream_pool_id, base_operation_opts)

      return operation_result if wait_for_states.empty?

      lowered_wait_for_states = wait_for_states.map(&:downcase)

      begin
        waiter_result = initial_get_result.wait_until(
          eval_proc: ->(response) { response.data.respond_to?(:lifecycle_state) && lowered_wait_for_states.include?(response.data.lifecycle_state.downcase) },
          max_interval_seconds: waiter_opts.key?(:max_interval_seconds) ? waiter_opts[:max_interval_seconds] : 30,
          max_wait_seconds: waiter_opts.key?(:max_wait_seconds) ? waiter_opts[:max_wait_seconds] : 1200,
          succeed_on_not_found: true
        )
        result_to_return = waiter_result

        return result_to_return
      rescue StandardError
        raise OCI::Errors::CompositeOperationError.new(partial_results: [operation_result])
      end
    end
    # rubocop:enable Metrics/CyclomaticComplexity, Metrics/AbcSize, Metrics/ParameterLists, Metrics/PerceivedComplexity
    # rubocop:enable Layout/EmptyLines

    # rubocop:disable Metrics/CyclomaticComplexity, Metrics/AbcSize, Metrics/ParameterLists, Metrics/PerceivedComplexity
    # rubocop:disable Layout/EmptyLines


    # Calls {OCI::Streaming::StreamAdminClient#start_archiver} and then waits for the {OCI::Streaming::Models::Archiver} acted upon
=======
>>>>>>> 50ccc240
    # to enter the given state(s).
    #
    # @param [String] stream_pool_id The OCID of the stream pool.
    #
    # @param [Array<String>] wait_for_states An array of states to wait on. These should be valid values for {OCI::Streaming::Models::StreamPool#lifecycle_state}
    # @param [Hash] base_operation_opts Any optional arguments accepted by {OCI::Streaming::StreamAdminClient#delete_stream_pool}
    # @param [Hash] waiter_opts Optional arguments for the waiter. Keys should be symbols, and the following keys are supported:
    #   * max_interval_seconds: The maximum interval between queries, in seconds.
    #   * max_wait_seconds The maximum time to wait, in seconds
    #
    # @return [OCI::Response] A {OCI::Response} object with data of type nil
    def delete_stream_pool_and_wait_for_state(stream_pool_id, wait_for_states = [], base_operation_opts = {}, waiter_opts = {})
      initial_get_result = @service_client.get_stream_pool(stream_pool_id)
      operation_result = @service_client.delete_stream_pool(stream_pool_id, base_operation_opts)

      return operation_result if wait_for_states.empty?

      lowered_wait_for_states = wait_for_states.map(&:downcase)

      begin
        waiter_result = initial_get_result.wait_until(
          eval_proc: ->(response) { response.data.respond_to?(:lifecycle_state) && lowered_wait_for_states.include?(response.data.lifecycle_state.downcase) },
          max_interval_seconds: waiter_opts.key?(:max_interval_seconds) ? waiter_opts[:max_interval_seconds] : 30,
          max_wait_seconds: waiter_opts.key?(:max_wait_seconds) ? waiter_opts[:max_wait_seconds] : 1200,
          succeed_on_not_found: true
        )
        result_to_return = waiter_result

        return result_to_return
      rescue StandardError
        raise OCI::Errors::CompositeOperationError.new(partial_results: [operation_result])
      end
    end
    # rubocop:enable Metrics/CyclomaticComplexity, Metrics/AbcSize, Metrics/ParameterLists, Metrics/PerceivedComplexity
    # rubocop:enable Layout/EmptyLines

    # rubocop:disable Metrics/CyclomaticComplexity, Metrics/AbcSize, Metrics/ParameterLists, Metrics/PerceivedComplexity
    # rubocop:disable Layout/EmptyLines


    # Calls {OCI::Streaming::StreamAdminClient#update_connect_harness} and then waits for the {OCI::Streaming::Models::ConnectHarness} acted upon
    # to enter the given state(s).
    #
    # @param [String] connect_harness_id The OCID of the connect harness.
    #
    # @param [OCI::Streaming::Models::UpdateConnectHarnessDetails] update_connect_harness_details The connect harness is updated with the tags provided.
    # @param [Array<String>] wait_for_states An array of states to wait on. These should be valid values for {OCI::Streaming::Models::ConnectHarness#lifecycle_state}
    # @param [Hash] base_operation_opts Any optional arguments accepted by {OCI::Streaming::StreamAdminClient#update_connect_harness}
    # @param [Hash] waiter_opts Optional arguments for the waiter. Keys should be symbols, and the following keys are supported:
    #   * max_interval_seconds: The maximum interval between queries, in seconds.
    #   * max_wait_seconds The maximum time to wait, in seconds
    #
    # @return [OCI::Response] A {OCI::Response} object with data of type {OCI::Streaming::Models::ConnectHarness}
    def update_connect_harness_and_wait_for_state(connect_harness_id, update_connect_harness_details, wait_for_states = [], base_operation_opts = {}, waiter_opts = {})
      operation_result = @service_client.update_connect_harness(connect_harness_id, update_connect_harness_details, base_operation_opts)

      return operation_result if wait_for_states.empty?

      lowered_wait_for_states = wait_for_states.map(&:downcase)
      wait_for_resource_id = operation_result.data.id

      begin
        waiter_result = @service_client.get_connect_harness(wait_for_resource_id).wait_until(
          eval_proc: ->(response) { response.data.respond_to?(:lifecycle_state) && lowered_wait_for_states.include?(response.data.lifecycle_state.downcase) },
          max_interval_seconds: waiter_opts.key?(:max_interval_seconds) ? waiter_opts[:max_interval_seconds] : 30,
          max_wait_seconds: waiter_opts.key?(:max_wait_seconds) ? waiter_opts[:max_wait_seconds] : 1200
        )
        result_to_return = waiter_result

        return result_to_return
      rescue StandardError
        raise OCI::Errors::CompositeOperationError.new(partial_results: [operation_result])
      end
    end
    # rubocop:enable Metrics/CyclomaticComplexity, Metrics/AbcSize, Metrics/ParameterLists, Metrics/PerceivedComplexity
    # rubocop:enable Layout/EmptyLines

    # rubocop:disable Metrics/CyclomaticComplexity, Metrics/AbcSize, Metrics/ParameterLists, Metrics/PerceivedComplexity
    # rubocop:disable Layout/EmptyLines


    # Calls {OCI::Streaming::StreamAdminClient#update_stream} and then waits for the {OCI::Streaming::Models::Stream} acted upon
    # to enter the given state(s).
    #
    # @param [String] stream_id The OCID of the stream.
    #
    # @param [OCI::Streaming::Models::UpdateStreamDetails] update_stream_details The stream is updated with the values provided.
    # @param [Array<String>] wait_for_states An array of states to wait on. These should be valid values for {OCI::Streaming::Models::Stream#lifecycle_state}
    # @param [Hash] base_operation_opts Any optional arguments accepted by {OCI::Streaming::StreamAdminClient#update_stream}
    # @param [Hash] waiter_opts Optional arguments for the waiter. Keys should be symbols, and the following keys are supported:
    #   * max_interval_seconds: The maximum interval between queries, in seconds.
    #   * max_wait_seconds The maximum time to wait, in seconds
    #
    # @return [OCI::Response] A {OCI::Response} object with data of type {OCI::Streaming::Models::Stream}
    def update_stream_and_wait_for_state(stream_id, update_stream_details, wait_for_states = [], base_operation_opts = {}, waiter_opts = {})
      operation_result = @service_client.update_stream(stream_id, update_stream_details, base_operation_opts)

      return operation_result if wait_for_states.empty?

      lowered_wait_for_states = wait_for_states.map(&:downcase)
      wait_for_resource_id = operation_result.data.id

      begin
        waiter_result = @service_client.get_stream(wait_for_resource_id).wait_until(
          eval_proc: ->(response) { response.data.respond_to?(:lifecycle_state) && lowered_wait_for_states.include?(response.data.lifecycle_state.downcase) },
          max_interval_seconds: waiter_opts.key?(:max_interval_seconds) ? waiter_opts[:max_interval_seconds] : 30,
          max_wait_seconds: waiter_opts.key?(:max_wait_seconds) ? waiter_opts[:max_wait_seconds] : 1200
        )
        result_to_return = waiter_result

        return result_to_return
      rescue StandardError
        raise OCI::Errors::CompositeOperationError.new(partial_results: [operation_result])
      end
    end
    # rubocop:enable Metrics/CyclomaticComplexity, Metrics/AbcSize, Metrics/ParameterLists, Metrics/PerceivedComplexity
    # rubocop:enable Layout/EmptyLines

    # rubocop:disable Metrics/CyclomaticComplexity, Metrics/AbcSize, Metrics/ParameterLists, Metrics/PerceivedComplexity
    # rubocop:disable Layout/EmptyLines


<<<<<<< HEAD
    # Calls {OCI::Streaming::StreamAdminClient#update_connect_harness} and then waits for the {OCI::Streaming::Models::ConnectHarness} acted upon
    # to enter the given state(s).
    #
    # @param [String] connect_harness_id The OCID of the connect harness.
    #
    # @param [OCI::Streaming::Models::UpdateConnectHarnessDetails] update_connect_harness_details The connect harness is updated with the tags provided.
    # @param [Array<String>] wait_for_states An array of states to wait on. These should be valid values for {OCI::Streaming::Models::ConnectHarness#lifecycle_state}
    # @param [Hash] base_operation_opts Any optional arguments accepted by {OCI::Streaming::StreamAdminClient#update_connect_harness}
    # @param [Hash] waiter_opts Optional arguments for the waiter. Keys should be symbols, and the following keys are supported:
    #   * max_interval_seconds: The maximum interval between queries, in seconds.
    #   * max_wait_seconds The maximum time to wait, in seconds
    #
    # @return [OCI::Response] A {OCI::Response} object with data of type {OCI::Streaming::Models::ConnectHarness}
    def update_connect_harness_and_wait_for_state(connect_harness_id, update_connect_harness_details, wait_for_states = [], base_operation_opts = {}, waiter_opts = {})
      operation_result = @service_client.update_connect_harness(connect_harness_id, update_connect_harness_details, base_operation_opts)

      return operation_result if wait_for_states.empty?

      lowered_wait_for_states = wait_for_states.map(&:downcase)
      wait_for_resource_id = operation_result.data.id

      begin
        waiter_result = @service_client.get_connect_harness(wait_for_resource_id).wait_until(
          eval_proc: ->(response) { response.data.respond_to?(:lifecycle_state) && lowered_wait_for_states.include?(response.data.lifecycle_state.downcase) },
          max_interval_seconds: waiter_opts.key?(:max_interval_seconds) ? waiter_opts[:max_interval_seconds] : 30,
          max_wait_seconds: waiter_opts.key?(:max_wait_seconds) ? waiter_opts[:max_wait_seconds] : 1200
        )
        result_to_return = waiter_result

        return result_to_return
      rescue StandardError
        raise OCI::Errors::CompositeOperationError.new(partial_results: [operation_result])
      end
    end
    # rubocop:enable Metrics/CyclomaticComplexity, Metrics/AbcSize, Metrics/ParameterLists, Metrics/PerceivedComplexity
    # rubocop:enable Layout/EmptyLines

    # rubocop:disable Metrics/CyclomaticComplexity, Metrics/AbcSize, Metrics/ParameterLists, Metrics/PerceivedComplexity
    # rubocop:disable Layout/EmptyLines


    # Calls {OCI::Streaming::StreamAdminClient#update_stream} and then waits for the {OCI::Streaming::Models::Stream} acted upon
    # to enter the given state(s).
    #
    # @param [String] stream_id The OCID of the stream.
    #
    # @param [OCI::Streaming::Models::UpdateStreamDetails] update_stream_details The stream is updated with the values provided.
    # @param [Array<String>] wait_for_states An array of states to wait on. These should be valid values for {OCI::Streaming::Models::Stream#lifecycle_state}
    # @param [Hash] base_operation_opts Any optional arguments accepted by {OCI::Streaming::StreamAdminClient#update_stream}
=======
    # Calls {OCI::Streaming::StreamAdminClient#update_stream_pool} and then waits for the {OCI::Streaming::Models::StreamPool} acted upon
    # to enter the given state(s).
    #
    # @param [String] stream_pool_id The OCID of the stream pool.
    #
    # @param [OCI::Streaming::Models::UpdateStreamPoolDetails] update_stream_pool_details The pool is updated with the provided fields.
    # @param [Array<String>] wait_for_states An array of states to wait on. These should be valid values for {OCI::Streaming::Models::StreamPool#lifecycle_state}
    # @param [Hash] base_operation_opts Any optional arguments accepted by {OCI::Streaming::StreamAdminClient#update_stream_pool}
>>>>>>> 50ccc240
    # @param [Hash] waiter_opts Optional arguments for the waiter. Keys should be symbols, and the following keys are supported:
    #   * max_interval_seconds: The maximum interval between queries, in seconds.
    #   * max_wait_seconds The maximum time to wait, in seconds
    #
    # @return [OCI::Response] A {OCI::Response} object with data of type {OCI::Streaming::Models::StreamPool}
    def update_stream_pool_and_wait_for_state(stream_pool_id, update_stream_pool_details, wait_for_states = [], base_operation_opts = {}, waiter_opts = {})
      operation_result = @service_client.update_stream_pool(stream_pool_id, update_stream_pool_details, base_operation_opts)

      return operation_result if wait_for_states.empty?

      lowered_wait_for_states = wait_for_states.map(&:downcase)
      wait_for_resource_id = operation_result.data.id

      begin
        waiter_result = @service_client.get_stream_pool(wait_for_resource_id).wait_until(
          eval_proc: ->(response) { response.data.respond_to?(:lifecycle_state) && lowered_wait_for_states.include?(response.data.lifecycle_state.downcase) },
          max_interval_seconds: waiter_opts.key?(:max_interval_seconds) ? waiter_opts[:max_interval_seconds] : 30,
          max_wait_seconds: waiter_opts.key?(:max_wait_seconds) ? waiter_opts[:max_wait_seconds] : 1200
        )
        result_to_return = waiter_result

        return result_to_return
      rescue StandardError
        raise OCI::Errors::CompositeOperationError.new(partial_results: [operation_result])
      end
    end
    # rubocop:enable Metrics/CyclomaticComplexity, Metrics/AbcSize, Metrics/ParameterLists, Metrics/PerceivedComplexity
    # rubocop:enable Layout/EmptyLines

    # rubocop:disable Metrics/CyclomaticComplexity, Metrics/AbcSize, Metrics/ParameterLists, Metrics/PerceivedComplexity
    # rubocop:disable Layout/EmptyLines


    # Calls {OCI::Streaming::StreamAdminClient#update_stream_pool} and then waits for the {OCI::Streaming::Models::StreamPool} acted upon
    # to enter the given state(s).
    #
    # @param [String] stream_pool_id The OCID of the stream pool.
    #
    # @param [OCI::Streaming::Models::UpdateStreamPoolDetails] update_stream_pool_details The pool is updated with the provided fields.
    # @param [Array<String>] wait_for_states An array of states to wait on. These should be valid values for {OCI::Streaming::Models::StreamPool#lifecycle_state}
    # @param [Hash] base_operation_opts Any optional arguments accepted by {OCI::Streaming::StreamAdminClient#update_stream_pool}
    # @param [Hash] waiter_opts Optional arguments for the waiter. Keys should be symbols, and the following keys are supported:
    #   * max_interval_seconds: The maximum interval between queries, in seconds.
    #   * max_wait_seconds The maximum time to wait, in seconds
    #
    # @return [OCI::Response] A {OCI::Response} object with data of type {OCI::Streaming::Models::StreamPool}
    def update_stream_pool_and_wait_for_state(stream_pool_id, update_stream_pool_details, wait_for_states = [], base_operation_opts = {}, waiter_opts = {})
      operation_result = @service_client.update_stream_pool(stream_pool_id, update_stream_pool_details, base_operation_opts)

      return operation_result if wait_for_states.empty?

      lowered_wait_for_states = wait_for_states.map(&:downcase)
      wait_for_resource_id = operation_result.data.id

      begin
        waiter_result = @service_client.get_stream_pool(wait_for_resource_id).wait_until(
          eval_proc: ->(response) { response.data.respond_to?(:lifecycle_state) && lowered_wait_for_states.include?(response.data.lifecycle_state.downcase) },
          max_interval_seconds: waiter_opts.key?(:max_interval_seconds) ? waiter_opts[:max_interval_seconds] : 30,
          max_wait_seconds: waiter_opts.key?(:max_wait_seconds) ? waiter_opts[:max_wait_seconds] : 1200
        )
        result_to_return = waiter_result

        return result_to_return
      rescue StandardError
        raise OCI::Errors::CompositeOperationError.new(partial_results: [operation_result])
      end
    end
    # rubocop:enable Metrics/CyclomaticComplexity, Metrics/AbcSize, Metrics/ParameterLists, Metrics/PerceivedComplexity
    # rubocop:enable Layout/EmptyLines
  end
end
# rubocop:enable Lint/UnneededCopDisableDirective, Metrics/LineLength<|MERGE_RESOLUTION|>--- conflicted
+++ resolved
@@ -1,9 +1,5 @@
-<<<<<<< HEAD
-# Copyright (c) 2016, 2020, Oracle and/or its affiliates. All rights reserved.
-=======
 # Copyright (c) 2016, 2020, Oracle and/or its affiliates.  All rights reserved.
 # This software is dual-licensed to you under the Universal Permissive License (UPL) 1.0 as shown at https://oss.oracle.com/licenses/upl or Apache License 2.0 as shown at http://www.apache.org/licenses/LICENSE-2.0. You may choose either license.
->>>>>>> 50ccc240
 
 # rubocop:disable Lint/UnneededCopDisableDirective, Metrics/LineLength
 module OCI
@@ -68,45 +64,6 @@
     # rubocop:disable Layout/EmptyLines
 
 
-    # Calls {OCI::Streaming::StreamAdminClient#create_connect_harness} and then waits for the {OCI::Streaming::Models::ConnectHarness} acted upon
-    # to enter the given state(s).
-    #
-    # @param [OCI::Streaming::Models::CreateConnectHarnessDetails] create_connect_harness_details The connect harness to create.
-    # @param [Array<String>] wait_for_states An array of states to wait on. These should be valid values for {OCI::Streaming::Models::ConnectHarness#lifecycle_state}
-    # @param [Hash] base_operation_opts Any optional arguments accepted by {OCI::Streaming::StreamAdminClient#create_connect_harness}
-    # @param [Hash] waiter_opts Optional arguments for the waiter. Keys should be symbols, and the following keys are supported:
-    #   * max_interval_seconds: The maximum interval between queries, in seconds.
-    #   * max_wait_seconds The maximum time to wait, in seconds
-    #
-    # @return [OCI::Response] A {OCI::Response} object with data of type {OCI::Streaming::Models::ConnectHarness}
-    def create_connect_harness_and_wait_for_state(create_connect_harness_details, wait_for_states = [], base_operation_opts = {}, waiter_opts = {})
-      operation_result = @service_client.create_connect_harness(create_connect_harness_details, base_operation_opts)
-
-      return operation_result if wait_for_states.empty?
-
-      lowered_wait_for_states = wait_for_states.map(&:downcase)
-      wait_for_resource_id = operation_result.data.id
-
-      begin
-        waiter_result = @service_client.get_connect_harness(wait_for_resource_id).wait_until(
-          eval_proc: ->(response) { response.data.respond_to?(:lifecycle_state) && lowered_wait_for_states.include?(response.data.lifecycle_state.downcase) },
-          max_interval_seconds: waiter_opts.key?(:max_interval_seconds) ? waiter_opts[:max_interval_seconds] : 30,
-          max_wait_seconds: waiter_opts.key?(:max_wait_seconds) ? waiter_opts[:max_wait_seconds] : 1200
-        )
-        result_to_return = waiter_result
-
-        return result_to_return
-      rescue StandardError
-        raise OCI::Errors::CompositeOperationError.new(partial_results: [operation_result])
-      end
-    end
-    # rubocop:enable Metrics/CyclomaticComplexity, Metrics/AbcSize, Metrics/ParameterLists, Metrics/PerceivedComplexity
-    # rubocop:enable Layout/EmptyLines
-
-    # rubocop:disable Metrics/CyclomaticComplexity, Metrics/AbcSize, Metrics/ParameterLists, Metrics/PerceivedComplexity
-    # rubocop:disable Layout/EmptyLines
-
-
     # Calls {OCI::Streaming::StreamAdminClient#create_stream} and then waits for the {OCI::Streaming::Models::Stream} acted upon
     # to enter the given state(s).
     #
@@ -268,7 +225,6 @@
 
 
     # Calls {OCI::Streaming::StreamAdminClient#delete_stream_pool} and then waits for the {OCI::Streaming::Models::StreamPool} acted upon
-<<<<<<< HEAD
     # to enter the given state(s).
     #
     # @param [String] stream_pool_id The OCID of the stream pool.
@@ -309,49 +265,6 @@
     # rubocop:disable Layout/EmptyLines
 
 
-    # Calls {OCI::Streaming::StreamAdminClient#start_archiver} and then waits for the {OCI::Streaming::Models::Archiver} acted upon
-=======
->>>>>>> 50ccc240
-    # to enter the given state(s).
-    #
-    # @param [String] stream_pool_id The OCID of the stream pool.
-    #
-    # @param [Array<String>] wait_for_states An array of states to wait on. These should be valid values for {OCI::Streaming::Models::StreamPool#lifecycle_state}
-    # @param [Hash] base_operation_opts Any optional arguments accepted by {OCI::Streaming::StreamAdminClient#delete_stream_pool}
-    # @param [Hash] waiter_opts Optional arguments for the waiter. Keys should be symbols, and the following keys are supported:
-    #   * max_interval_seconds: The maximum interval between queries, in seconds.
-    #   * max_wait_seconds The maximum time to wait, in seconds
-    #
-    # @return [OCI::Response] A {OCI::Response} object with data of type nil
-    def delete_stream_pool_and_wait_for_state(stream_pool_id, wait_for_states = [], base_operation_opts = {}, waiter_opts = {})
-      initial_get_result = @service_client.get_stream_pool(stream_pool_id)
-      operation_result = @service_client.delete_stream_pool(stream_pool_id, base_operation_opts)
-
-      return operation_result if wait_for_states.empty?
-
-      lowered_wait_for_states = wait_for_states.map(&:downcase)
-
-      begin
-        waiter_result = initial_get_result.wait_until(
-          eval_proc: ->(response) { response.data.respond_to?(:lifecycle_state) && lowered_wait_for_states.include?(response.data.lifecycle_state.downcase) },
-          max_interval_seconds: waiter_opts.key?(:max_interval_seconds) ? waiter_opts[:max_interval_seconds] : 30,
-          max_wait_seconds: waiter_opts.key?(:max_wait_seconds) ? waiter_opts[:max_wait_seconds] : 1200,
-          succeed_on_not_found: true
-        )
-        result_to_return = waiter_result
-
-        return result_to_return
-      rescue StandardError
-        raise OCI::Errors::CompositeOperationError.new(partial_results: [operation_result])
-      end
-    end
-    # rubocop:enable Metrics/CyclomaticComplexity, Metrics/AbcSize, Metrics/ParameterLists, Metrics/PerceivedComplexity
-    # rubocop:enable Layout/EmptyLines
-
-    # rubocop:disable Metrics/CyclomaticComplexity, Metrics/AbcSize, Metrics/ParameterLists, Metrics/PerceivedComplexity
-    # rubocop:disable Layout/EmptyLines
-
-
     # Calls {OCI::Streaming::StreamAdminClient#update_connect_harness} and then waits for the {OCI::Streaming::Models::ConnectHarness} acted upon
     # to enter the given state(s).
     #
@@ -434,57 +347,6 @@
     # rubocop:disable Layout/EmptyLines
 
 
-<<<<<<< HEAD
-    # Calls {OCI::Streaming::StreamAdminClient#update_connect_harness} and then waits for the {OCI::Streaming::Models::ConnectHarness} acted upon
-    # to enter the given state(s).
-    #
-    # @param [String] connect_harness_id The OCID of the connect harness.
-    #
-    # @param [OCI::Streaming::Models::UpdateConnectHarnessDetails] update_connect_harness_details The connect harness is updated with the tags provided.
-    # @param [Array<String>] wait_for_states An array of states to wait on. These should be valid values for {OCI::Streaming::Models::ConnectHarness#lifecycle_state}
-    # @param [Hash] base_operation_opts Any optional arguments accepted by {OCI::Streaming::StreamAdminClient#update_connect_harness}
-    # @param [Hash] waiter_opts Optional arguments for the waiter. Keys should be symbols, and the following keys are supported:
-    #   * max_interval_seconds: The maximum interval between queries, in seconds.
-    #   * max_wait_seconds The maximum time to wait, in seconds
-    #
-    # @return [OCI::Response] A {OCI::Response} object with data of type {OCI::Streaming::Models::ConnectHarness}
-    def update_connect_harness_and_wait_for_state(connect_harness_id, update_connect_harness_details, wait_for_states = [], base_operation_opts = {}, waiter_opts = {})
-      operation_result = @service_client.update_connect_harness(connect_harness_id, update_connect_harness_details, base_operation_opts)
-
-      return operation_result if wait_for_states.empty?
-
-      lowered_wait_for_states = wait_for_states.map(&:downcase)
-      wait_for_resource_id = operation_result.data.id
-
-      begin
-        waiter_result = @service_client.get_connect_harness(wait_for_resource_id).wait_until(
-          eval_proc: ->(response) { response.data.respond_to?(:lifecycle_state) && lowered_wait_for_states.include?(response.data.lifecycle_state.downcase) },
-          max_interval_seconds: waiter_opts.key?(:max_interval_seconds) ? waiter_opts[:max_interval_seconds] : 30,
-          max_wait_seconds: waiter_opts.key?(:max_wait_seconds) ? waiter_opts[:max_wait_seconds] : 1200
-        )
-        result_to_return = waiter_result
-
-        return result_to_return
-      rescue StandardError
-        raise OCI::Errors::CompositeOperationError.new(partial_results: [operation_result])
-      end
-    end
-    # rubocop:enable Metrics/CyclomaticComplexity, Metrics/AbcSize, Metrics/ParameterLists, Metrics/PerceivedComplexity
-    # rubocop:enable Layout/EmptyLines
-
-    # rubocop:disable Metrics/CyclomaticComplexity, Metrics/AbcSize, Metrics/ParameterLists, Metrics/PerceivedComplexity
-    # rubocop:disable Layout/EmptyLines
-
-
-    # Calls {OCI::Streaming::StreamAdminClient#update_stream} and then waits for the {OCI::Streaming::Models::Stream} acted upon
-    # to enter the given state(s).
-    #
-    # @param [String] stream_id The OCID of the stream.
-    #
-    # @param [OCI::Streaming::Models::UpdateStreamDetails] update_stream_details The stream is updated with the values provided.
-    # @param [Array<String>] wait_for_states An array of states to wait on. These should be valid values for {OCI::Streaming::Models::Stream#lifecycle_state}
-    # @param [Hash] base_operation_opts Any optional arguments accepted by {OCI::Streaming::StreamAdminClient#update_stream}
-=======
     # Calls {OCI::Streaming::StreamAdminClient#update_stream_pool} and then waits for the {OCI::Streaming::Models::StreamPool} acted upon
     # to enter the given state(s).
     #
@@ -493,7 +355,6 @@
     # @param [OCI::Streaming::Models::UpdateStreamPoolDetails] update_stream_pool_details The pool is updated with the provided fields.
     # @param [Array<String>] wait_for_states An array of states to wait on. These should be valid values for {OCI::Streaming::Models::StreamPool#lifecycle_state}
     # @param [Hash] base_operation_opts Any optional arguments accepted by {OCI::Streaming::StreamAdminClient#update_stream_pool}
->>>>>>> 50ccc240
     # @param [Hash] waiter_opts Optional arguments for the waiter. Keys should be symbols, and the following keys are supported:
     #   * max_interval_seconds: The maximum interval between queries, in seconds.
     #   * max_wait_seconds The maximum time to wait, in seconds
@@ -522,47 +383,6 @@
     end
     # rubocop:enable Metrics/CyclomaticComplexity, Metrics/AbcSize, Metrics/ParameterLists, Metrics/PerceivedComplexity
     # rubocop:enable Layout/EmptyLines
-
-    # rubocop:disable Metrics/CyclomaticComplexity, Metrics/AbcSize, Metrics/ParameterLists, Metrics/PerceivedComplexity
-    # rubocop:disable Layout/EmptyLines
-
-
-    # Calls {OCI::Streaming::StreamAdminClient#update_stream_pool} and then waits for the {OCI::Streaming::Models::StreamPool} acted upon
-    # to enter the given state(s).
-    #
-    # @param [String] stream_pool_id The OCID of the stream pool.
-    #
-    # @param [OCI::Streaming::Models::UpdateStreamPoolDetails] update_stream_pool_details The pool is updated with the provided fields.
-    # @param [Array<String>] wait_for_states An array of states to wait on. These should be valid values for {OCI::Streaming::Models::StreamPool#lifecycle_state}
-    # @param [Hash] base_operation_opts Any optional arguments accepted by {OCI::Streaming::StreamAdminClient#update_stream_pool}
-    # @param [Hash] waiter_opts Optional arguments for the waiter. Keys should be symbols, and the following keys are supported:
-    #   * max_interval_seconds: The maximum interval between queries, in seconds.
-    #   * max_wait_seconds The maximum time to wait, in seconds
-    #
-    # @return [OCI::Response] A {OCI::Response} object with data of type {OCI::Streaming::Models::StreamPool}
-    def update_stream_pool_and_wait_for_state(stream_pool_id, update_stream_pool_details, wait_for_states = [], base_operation_opts = {}, waiter_opts = {})
-      operation_result = @service_client.update_stream_pool(stream_pool_id, update_stream_pool_details, base_operation_opts)
-
-      return operation_result if wait_for_states.empty?
-
-      lowered_wait_for_states = wait_for_states.map(&:downcase)
-      wait_for_resource_id = operation_result.data.id
-
-      begin
-        waiter_result = @service_client.get_stream_pool(wait_for_resource_id).wait_until(
-          eval_proc: ->(response) { response.data.respond_to?(:lifecycle_state) && lowered_wait_for_states.include?(response.data.lifecycle_state.downcase) },
-          max_interval_seconds: waiter_opts.key?(:max_interval_seconds) ? waiter_opts[:max_interval_seconds] : 30,
-          max_wait_seconds: waiter_opts.key?(:max_wait_seconds) ? waiter_opts[:max_wait_seconds] : 1200
-        )
-        result_to_return = waiter_result
-
-        return result_to_return
-      rescue StandardError
-        raise OCI::Errors::CompositeOperationError.new(partial_results: [operation_result])
-      end
-    end
-    # rubocop:enable Metrics/CyclomaticComplexity, Metrics/AbcSize, Metrics/ParameterLists, Metrics/PerceivedComplexity
-    # rubocop:enable Layout/EmptyLines
   end
 end
 # rubocop:enable Lint/UnneededCopDisableDirective, Metrics/LineLength