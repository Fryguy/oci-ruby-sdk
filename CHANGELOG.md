# Change Log
All notable changes to this project will be documented in this file.

The format is based on [Keep a Changelog](http://keepachangelog.com/).

<<<<<<< HEAD
=======
## 2.9.0 - 2020-06-16
### Added
- Support for creating a new database from an existing database based on a given timestamp in the Database service
- Support for enabling archive log backups of databases in the Database service
- Support for returning the database version on autonomous container databases in the Database service
- Support for the new DNS format of the Data Transfer service
- Support for scheduled autoscaling, which allows for scaling actions triggered at particular times based on CRON expressions, in the Compute Autoscaling service
- Support for filtering of list APIs for groups, identity providers, identity provider groups, compartments, dynamic groups, network sources, policies, and users by name or lifecycle state in the Identity Service
- Support for returning the database version of backups in the Database service
- Support for patching on Exadata Cloud at Customer resources in the Database service
- Support for new lifecycle substates on instances in the Digital Assistant service
- Support for file servers in the Integration service
- Support for deleting non-empty tag namespaces and bulk deleting tags in the Identity service
- Support for bulk move and bulk delete of resources by compartment in the Identity service
- Support for optionally supplying a signature when deleting an agreement in the Marketplace service
- Support for launching paid listings in non-US regions in the Marketplace service
- Support for returning the image id of packages in the Marketplace service
- Support for calling Oracle Cloud Infrastructure services in the ap-chuncheon-1 region
- Support for returning the private IP of a private endpoint database in the Database service
- Support for native JWT validation in the API Gateway service
- Support for drift detection in the Resource Manager service
- Support for updating the license type of database systems in the Database service
- Support for updating the version of 19c autonomous databases in the Database service
- Support for backup and restore functionality in the Key Management service
- Support for reports in the Marketplace service
- Support for calling Oracle Cloud Infrastructure services in the ap-hyderabad-1 region
- Support for the MySQL Database service
- Support for updating the database home of a database in the Database service
- Support for government regions in the Marketplace service
- Support for starting and stopping instances in the Integration service
- Support for installing Windows updates in the OS Management service
- Support for the Data Safe service
- Support for the Incident Management service
- Support for showing which database versions support always-free in the Database service
- Support in instance configurations for flex shapes, dedicated VM hosts, encryption in transit, and KMS keys in the Compute Autoscaling service
- Support for server-side object encryption using a customer-provided encryption key in the Object Storage service
- Support for specifying maintenance preferences while launching and updating Exadata Database systems in the Database service
- Support for flexible-shaped VM instances in the Compute service
- Support for scheduled cross-region backups in the Block Volume service
- Support for object versioning in the Object Storage service

>>>>>>> 50ccc240
## 2.8.0 - 2020-04-13 
### Added
- Support for access to APEX and SQL Dev features on autonomous transaction processing and autonomous data warehouse resources in the Database service
- Support for registering / deregistering autonomous transaction processing and autonomous data warehouse resources with Data Safe in the Database service
- Support for redirecting HTTP / HTTPS request URIs to different URIs in the Load Balancing service
- Support for specifying compartments on options APIs in the Container Engine for Kubernetes service
- Support for volume performance units on block volumes in the Block Storage service
- Support for four-byte autonomous system numbers (ASNs) on FastConnect resources in the Networking service
- Support for choosing fault domains when creating instance pools in the Compute service
- Support for allowing connections from only specific VCNs to autonomous data warehouse and autonomous transaction processing instances in the Database service
- Support for maintenance windows on autonomous databases in the Database service
- Support for getting the compute units (OCPUs) of an Exadata autonomous transaction processing - dedicated resource in the Database service
- Support for etags on results of the List Objects API in the Object Storage service
- Support for OCIDs on buckets in the Object Storage service
- Support for content-disposition and cache-control headers on objects in the Object Storage service
- Support for recovering deleted compartments in the Identity service
- Support for sharing volumes across multiple instances in the Block Storage service
- Support for connect harnesses and stream pools in the Streaming service
- Support for associating file storage mount targets with network security groups in the File Storage service 
- Support for calling Oracle Cloud Infrastructure services in the uk-gov-london-1 region
- Add default connection timeout(10s) and read timeout(60s) for Python SDK client
- Add contents table to client documentation
- Fix the issue of the second style of pagination
- Support for the API Gateway service
- Support for the OS Management service
- Support for the Marketplace service
- Support for "default"-type vaults in the Key Management service
- Support for bringing your own keys in the Key Management service
- Support for cross-region backups of boot volumes in the Block Storage service
- Support for top-level TSIG keys in the DNS service
- Support for resizing virtual machine instances to different shapes in the Compute service
- Support for management configuration of cloud agents in the Compute service
- Support for launching node pools using image IDs in the Container Engine for Kubernetes service
- Support for optionally specifying the corporate proxy field when creating Exadata infrastructure in the Database service
- Support for maintenance windows, and rescheduling maintenance runs, on autonomous container databases in the Database service
- Support for a description field on route rules and security rules in the Networking service
- Support for starting and stopping Digital Assistant instances in the Digital Assistant service
- Support for shared database homes on Exadata, bare metal, and virtual machine instances in the Database service
- Support for tracking a number of Database service operations through the Work Requests service
- Support for getting DRG redundancy status in the Networking service
- Support for cloning autonomous databases from backups in the Database service
- Support for the Application Migration service
- Support for the Data Flow service
- Support for the Data Catalog service
- Support for cross-shape Data Guard in the Database service
- Support for offline data export in the Data Transfer service
- Support for the Data Science service
- Support for calling Oracle Cloud Infrastructure services in the ap-osaka-1 and ap-melbourne-1 regions
- Support for listing supported database versions for Autonomous Database Serverless, and selecting a version at provisioning time in the Database service
- Support for TCP proxy protocol versions on listener connection configurations in the Load Balancer service
- Support for calling the Notifications service in alternate realms
- Support for calling Oracle Cloud Infrastructure services in the eu-amsterdam-1 and me-jeddah-1 regions
- Support for the NoSQL Database service
- Support for filtering database versions by storage management type in the Database service
- Support for specifying paid listing types within pricing models in the Marketplace service
- Support for primary and non-primary instance types in the Content and Experience service
- Support for restarting autonomous databases in the Database service
- Support for private endpoints on autonomous databases in the Database service
- Support for IP-based policies in the Identity service
- Support for management of OAuth 2.0 client credentials in the Identity service
- Support for OCI Functions as a subscription protocol in the Notifications service
- Support for updating the shape of a Database System in the Database service
- Support for generating CPE configurations for download in the Networking service
- Support for private IPs and fault domains of cluster nodes in the Container Engine for Kubernetes service
- Support for calling Oracle Cloud Infrastructure services in the ca-montreal-1 region
- Support for Events service integration with alerts in the Budgets service
- Support for serial console connections in the Database service
- Support for preview database versions in the Database service
- Support for node reboot migration maintenance status and maintenance windows in the Database service
- Support for using instance metadata API v2 for instance principals authentication
- Support for Web Application Acceleration and Security configurations on instances in the Content and Experience service
- Support for shared database homes on Exadata Cloud at Customer resources in the Database service
- Support for Exadata database creation from backup in the Database service
- Support for conditions on JavaScript challenges, new action types on access rules, new policy configuration settings, exclusions on custom protection rules, and IP address lists on IP whitelists in the Web Application Acceleration and Security service
- Support for the Secrets Management service 
- Support for the Big Data service
- Support for updating class name, file URI, language, and spark version of applications in the Data Flow service
- Support for cross-region replication in the Object Storage service
- Support for retention rules in the Object Storage service
- Support for enabling and disabling pod security policy admission controllers in the Container Engine for Kubernetes service
- Support for changing compartments of runs and applications in the Data Flow service
- Support for getting usage information in the Key Management Vault service
- Support for custom Key Management service endpoints and private endpoints on stream pools in the Streaming service
- Support for access types on instances in the Content and Experience service
- Support for identity contexts in the Search service

### Breaking
- Removed support for v1 auth tokens in kubeconfig files in the `CreateClusterKubeconfigContentDetails` class of the Container Engine for Kubernetes service
- Removed the IDCS access token requirement on the delete deleteOceInstance operation in the Content and Experience service, which is why the `DeleteOceInstanceDetails` class was removed
- Set `compartment_id` as a required parameter in `list_stream_pools` for streaming service
- Field `hostname` in `NodeDetails` from Database service is changed to mandatory
- Deleted model autonomous_exadata_infrastructure_maintenance_window.rb from the database service.

## 2.7.0 - 2019-11-05
### Added
- Support for the Sydney (SYD) region
- Support for managing cluster networks in the Compute Autoscaling service
- Support for tracking asynchronous operations via work requests in the Database service
- Support for specifying the `auto_backup_window` field for scheduling backups in the Database service
- Support for network security groups on autonomous Exadata infrastructure in the Database service
- Support for Kubernetes secrets encryption in customer clusters, regional subnets, and cluster authentication for instance principals in the Container Engine for Kubernetes service
- Support for the Oracle Content and Experience service
- Support for importing state files in the Resource Manager service
- Support for Exadata Cloud at Customer in the Database service
- Support for free tier resources and system tags in the Load Balancing service
- Support for free tier resources and system tags in the Compute service
- Support for free tier resources and system tags in the Block Storage service
- Support for free tier and system tags on autonomous databases in the Database service
- Support for selecting the Terraform version to use in the Resource Manager service
- Support for bucket re-encryption in the Object Storage service
- Support for enabling / disabling bucket-level events in the Object Storage service
- Support for required tags in the Identity service
- Support for work requests on tagging operations in the Identity service
- Support for enumerated tag values in the Identity service
- Support for moving dynamic routing gateway resources across compartments in the Networking service
- Support for migrating zones from Dyn managed DNS to OCI in the DNS service
- Support for fast provisioning for virtual machine databases in the Database service
- Support for the new schema for events in the Audit service
- Support for entitlements in the Data Transfer service
- Support for custom scheduled backup policies on volumes in the Block Storage service
- Support for specifying the network type when launching virtual machine instances in the Compute service
- Support for Monitoring service integration in the Health Checks service
- Support for the Digital Assistant service
- Support for work requests on Instance Pool operations in the Compute service
- Support for wallet rotation operations on Autonomous Databases in the Database service
- Support for adding and removing image shape compatibility entries in the Compute service
- Support for managing redirects in the Web Application Acceleration and Security service
- Support for migrating zones from the Dyn HTTP Redirect Service to Oracle Cloud Infrastructure in the DNS service
- Support for the Analytics Cloud service
- Support for the Integration Cloud service
- Support for IKE versions in IPSec connections in the Virtual Networking service
- Support for getting a stack's Terraform state in the Resource Manager service

# Breaking
- The etag header has been removed from the responses for `NotificationDataPlaneClient.change_subscription_compartment()` and `NotificationControlPlaneClient.change_topic_compartment()`
- The class `OCI::Database::Models::CreateDbHomeWithDbSystemIdBase` was renamed to `OCI::Database::Models::CreateDbHomeBase` that impacts the following references:
    - `OCI::Database::DatabaseClient#create_db_home()` positional argument type
    - `OCI::Database::Models::CreateDbHomeWithDbSystemIdDetails` class extension
    - `OCI::Database::Models::CreateDbHomeWithDbSystemIdFromBackupDetails` class extension
- For `OCI::Dts::Models::TransferApplianceEntitlement`:
	- The `Status` parameter has been removed and replaced with `LifecycleState`
	- The `tenantId` parameter has been renamed as `id`
- The Audit service version to support the new schema was increased to 20190901.  Older versions of the SDK will continue to function to support Audit service version 20160918

## 2.6.0 - 2019-08-27 
### Added
- Support for the Sao Paulo (GRU) region
- Support for dedicated virtual machine hosts in the Compute service
- Support for resource groups in metrics and alarms in the Monitoring service
- Support for the Data Transfer service
- Support for the Zurich (ZRH) region

### Breaking changes
- `OCI::Waas::Models::Certificate.issuer_name` type changed from `OCI::Waas::Models::CertificateSubjectName` to `OCI::Waas::Models::CertificateIssuerName`
- `OCI::Waas::Models::WafLog.timestamp` type changed from `String` to `DateTime`
- `WORK_REQUEST_OPERATION_TYPES_PURGE_WAAS_POLICY` removed from `OCI::Waas::Models.WORK_REQUEST_OPERATION_TYPES_ENUM`
- `OPERATION_TYPE_PURGE_WAAS_POLICY` removed from`OCI::Waas::Models::WorkRequestSummary.OPERATION_TYPE_ENUM`

## 2.5.11 - 2019-08-06
### Added
- Support for the Functions service
- Support for the Quotas service
- Support for moving resources across compartments in the DNS service
- Support for moving instances across compartments in the Compute service
- Support for moving keys and vaults across compartments in the Key Management service
- Support for moving topics and subscriptions across compartments in the Notifications service
- Support for moving load balancers across compartments in the Load Balancing service
- Support for specifying permitted REST methods in load balancer rule sets in the Load Balancing service
- Support for configuring cookie session persistence in backend sets in the Load Balancing service
- Support for ACL rules in rule sets in the Load Balancing service
- Support for move compartment tree in the Identity service
- Support for specifying and returning a KMS key in backup operations in the Block Storage service
- Support for transit routing in the Networking service
- Support for moving resources across compartments in the Database service
- Support for moving resources across compartments in the Health Checks service
- Support for moving alarms across compartments in the Monitoring service
- Support for creating instance configurations from running instances in the Compute service
- Support for setting up budget alerts for cost tracking tags in the Budgets service
- Support for the Mumbai (BOM) region
- Support for the Events service
- Support for moving streams across compartments in the Streaming service
- Support for moving FastConnect resources across compartments in the Networking service
- Support for moving policies across compartments in the Web Application Acceleration and Security service
- Support for tagging FastConnect resources in the Networking service
- Support for IPv6 load balancers in the Load Balancing service
- Support for IPv6 on VCN and FastConnect resources in the Networking service

## 2.5.10 - 2019-07-09
### Added
- Support for specifying custom boot volume sizes on instance configurations in the Compute Autoscaling service
- Support for 'Autonomous Transaction Processing - Dedicated' features, as well as maintenance run and backup operations on autonomous databases, autonomous container databases, and autonomous Exadata infrastructure in the Database service
- Support for moving service gateway resources across compartments in Core Services
- Support for moving block storage resources across compartments in Core Services
- Support for key deletion in the Key Management service
- Support for moving senders across compartments in the Email service
- Support for moving NAT gateway resources across compartments in Core Services
- Support for moving images, instance configurations, and instance pools across compartments in Core Services
- Support for moving autoscaling configurations across compartments in the Compute Autoscaling service
- Support for network security groups in the Load Balancing service
- Support for network security groups in Core Services
- Support for network security groups on database systems in the Database service
- Support for creating autonomous transaction processing and autonomous data warehouse previews in the Database service
- Support for getting the load balancer attachments of instance pools in the Compute service
- Support for moving resources across compartments in the Resource Manager service
- Support for moving VCN resources across compartments in the Networking service

### Fixed
- Fixed a bug where the Streaming service's endpoints in Tokyo, Seoul, and future regions were not reachable from the SDK
 
## 2.5.9 - 2019-06-04
### Added
- Support for the Seoul (ICN) region
- Support for logging context fields on data-plane APIs of the Key Management Service
- Support for reverse pagination on list operations of the Email service
- Support for configuring backup retention windows on database backups in the Database service
- Support for returning tags when listing instance configurations, instance pools, or autoscaling configurations in the Compute Autoscaling service
- Support for getting the namespace of another tenancy than the caller's tenancy in the Object Storage service
- Support for BGP dynamic routing and providing pre-shared secrets (PSKs) when establishing tunnels in the Networking service
- Support for the Work Requests service, and tracking of a number of Core Services operations through work requests
- Support for emulated volume attachments in Core Services
- Support for changing the compartment of resources in the File Storage service
- Support for tags in list operations in the File Storage service
- Support for returning UI password creation dates in the Identity service
- Support for autoscaling autonomous databases and autonomous data warehouses in the Database service
- Support for specifying fault domains as part of instance configurations in the Compute Autoscaling service
- Support for deleting tag definitions and tag namespaces in the Identity service

### Fixed
- Support for regions in realms other than oraclecloud.com in the Load Balancing service

## 2.5.8 - 2019-05-07
### Added
- Support for the Tokyo (NRT) region.

## 2.5.7 - 2019-04-16
### Added
- Support for tagging dynamic groups in the Identity service
- Support for updating network ACLs and license types for autonomous databases and autonomous data warehouses in the Database service
- Support for editing static routes and IPSec remote IDs in the Virtual Networking service

## 2.5.6 - 2019-04-09
### Added
- Support for etag and if-match headers (for optimistic concurrency control) in the Email service

## 2.5.5 - 2019-04-02
### Added
- Support for provider service key names on virtual circuits in the FastConnect service
- Support for customer reference names on cross connects and cross connect groups in the FastConnect service

## 2.5.4 - 2019-03-26
### Added
- Support for glob patterns and exclusions for object lifecycle management in the Object Storage service
- Documentation enhancements and corrections for traffic management in the DNS service

## 2.5.3 - 2019-03-19
### Added
- Support for specifying metadata on node pools in the Container Engine for Kubernetes service
- Support for provisioning a new autonomous database or autonomous data warehouse as a clone of another in the Database service

## 2.5.2 - 2019-03-12
### Added
- Support for the Budgets service
- Support for managing multifactor authentication in the Identity service
- Support for managing default tags in the Identity service
- Support for account recovery in the Identity service
- Support for authentication policies in the Identity service
- Support for specifying the workload type when creating autonomous databases in the Database service
- Support for I/O resource management for Exadata database systems in the Database service
- Support for customer-specified timezones on database systems in the Database service

## 2.5.1 - 2019-02-28
### Added
- Support for the Monitoring service
- Support for the Notification service
- Support for the Resource Manager service
- Support for the Compute Autoscaling service
- Support for changing the compartment of a tag namespace in the Identity service
- Support for specifying fault domains in the Database service
- Support for managing instance monitoring in the Compute service
- Support for attaching/detaching load balancers to instance pools in the Compute service

### Fixed
- [GitHub Issue #29](https://github.com/oracle/oci-ruby-sdk/issues/29): Ability to omit specifying a `federation_endpoint` when using instance principals
- The `FederationClient` now properly sets the `:'content-type'` header so that it can be properly signed in the request to retrieve an auth token

## 2.5.0 - 2019-02-21
### Added
- Support for government-realm regions
- Support for the Streaming service
- Support for tags in the Key Management service
- Support for regional subnets in the Virtual Networking service
- Support for specifying an optional `endpoint` parameter when creating a new client

### Fixed
- Removed unused Announcements service `OCI::AnnouncementsService::Models::NotificationFollowupDetails` model and `followups` from `OCI::AnnouncementsService::Models::Announcement`


## 2.4.7 - 2019-02-07
### Added
- Support for the Web Application Acceleration and Security (WAAS) service
- Support for the Health Checks service
- Support for connection strings on Database resources in the Database service
- Support for traffic management in the DNS service
- Support for tagging in the Email service

## 2.4.6 - 2019-01-31
### Added
- Support for the Announcements service

## 2.4.5 - 2019-01-24
### Added
- Support for renaming databases during restore-from-backup operations in the Database service
- Support for calling Oracle Cloud Infrastructure services in the ca-toronto-1 region

## 2.4.4 - 2019-01-10
### Added
- Support for device attributes on volume attachments in the Compute service
- Support for custom header rulesets in the Load Balancing service

## 2.4.3 - 2018-12-13
### Added
- Support for Data Guard for VM shapes in the Database service
- Support for sparse disk groups for Exadata shapes in the Database service
- Support for a new field, `is_latest_for_major_version`, when listing DB versions in the Database service
- Support for in-transit encryption for paravirtualized boot volume and data volume attachments in the Block Storage service
- Support for tagging DNS Zones in the DNS service
- Support for resetting credentials for SCIM clients associated with an Identity provider and updating user capabilities in the Identity service

### Fixed
- KmsVaultClient now properly sets the endpoint when provided a region during instantiation as specified in [OCI::Regions::REGION_ENUM](https://github.com/oracle/oci-ruby-sdk/blob/master/lib/oci/regions.rb#L6)

## 2.4.2 - 2018-11-29
### Added
- Support for getting bucket statistics in the Object Storage service

### Fixed
- Block Storage service for copying volume backups across regions is now enabled

## 2.4.1 - 2018-11-15
### Added
- Support for VCN transit routing in the Networking service

## 2.4.0 - 2018-11-01
### Added
- Support for modifying the route table, DHCP options, and security lists associated with a subnet in the Networking service
- Support for tagging of File Systems, Mount Targets, and Snapshots in the File Storage service
- Support for nested compartments in the Identity service

### Breaking Changes
- `database_size_in_g_bs` field in Backup and BackupSummary models renamed to `database_size_in_gbs`

## 2.3.9 - 2018-10-18
### Added
- Support for cost tracking tags in the Identity service
- Support for generating and downloading wallets in the Database service
- Support for creating a standalone backup from an on-premises database in the Database service
- Support for db version and additional connection strings in the Autonomous Transaction Processing and Autonomous Data Warehouse resources of the Database service
- Support for copying volume backups across regions in the Block Storage service
- Support for deleting compartments in the Identity service
- Support for reboot migration for virtual machines in the Compute service
- Support for Instance Pools and Instance Configurations in the Compute service

### Breaking Changes
- The `db_data_size_in_mbs` field in the `OCI::Database::Models::Backup` and `OCI::Database::Models::BackupSummary` classes was renamed to `database_size_in_g_bs`, and its type was changed from `Integer` to `Float`
    - Before
    ```ruby
    # @return [Integer]
    attr_accessor :db_data_size_in_mbs
    ```
    - After
    ```ruby
    # @return [Float]
    attr_accessor :database_size_in_g_bs
    ```
- The data type of `database_edition` in the `OCI::Database::Models::Backup` and `OCI::Database::Models::BackupSummary` classes was changed from `attr_accessor` to `attr_reader`
    - Before
    ```ruby
    attr_accessor :database_edition
    ```
    - After
    ```ruby
    attr_reader :database_edition
    ```

## 2.3.8 - 2018-10-04
### Added
- Support for trusted partner images through application listings and subscriptions in the Compute service
- Support for object lifecycle policies in the Object Storage service
- Support for copying objects across regions in the Object Storage service
- Support for network address translation (NAT) gateways in the Networking service

## 2.3.7 - 2018-09-27
### Added
- Support for `paravirtualized` launch mode when importing images in the Compute service
- Support for Key Management service
- Support for encrypting the contents of an Object Storage bucket using a Key Management service key
- Support for specifying a Key Management service key when launching a compute instance in the Compute service
- Support for specifying a Key Management service key when backing up or restoring a block storage volume in the Block Volume service

### Fixed
- Fixed [GitHub Issue #10](https://github.com/oracle/oci-ruby-sdk/issues/10)
where specifying an optional `content_type` for `ObjectStorageClient#put_object` was not included in the request header.
- Fixed [GitHub Issue #11](https://github.com/oracle/oci-ruby-sdk/issues/11) by adding the ability to specify an optional `accept_encoding` parameter for `ObjectStorageClient#get_object`
- Fixed [GitHub Issue #13](https://github.com/oracle/oci-ruby-sdk/issues/13) by adding a note about thread safety for clients

## 2.3.6 - 2018-09-06
### Added
- Support for updating metadata fields on an instance in the Compute service

## 2.3.5 - 2018-08-23
### Added
- Support for fault domains in the Identity service
- Support for resizing an offline volume in the Block Storage service
- Support for Autonomous Data Warehouse and Autonomous Transaction Processing in the Database service

## 2.3.4 - 2018-08-09
### Added
- Support for fault domains in the Compute service

## 2.3.3 - 2018-07-26
### Added
- Support for Search.  An example on how to call this: [resource\_search\_example.rb](https://github.com/oracle/oci-ruby-sdk/tree/master/examples-oci/resource_search_example.rb)
- Support for specifying a backup policy when creating a boot volume in the Block Storage service

## 2.3.2 - 2018-07-12
### Added
- Support for tagging Load Balancers in the Load Balancing service
- Support for export options in the File Storage service
- Support for retrieving compartment name and user name as part of events in the Audit service


## 2.3.1 - 2018-06-28
### Added
- Support for service gateway management in the Networking service
- Support for backup and clone of boot volumes in the Block Storage service


## 2.3.0 - 2018-06-14
### Breaking Changes
- *Italic text* indicates breaking changes that may impact users, but most likely will not

### Added
- Support for the Container Engine service. An example of showing how to create a cluster: [container\_engine\_cluster\_example.rb](https://github.com/oracle/oci-ruby-sdk/blob/master/examples-oci/container_engine_cluster_example.rb)

### Changed
- *`OCI::LoadBalancer::Util.wait_on_work_request` now returns a `OCI::Response` that contains a `OCI::LoadBalancer::Models::WorkRequest` when using this utility to wait for a work request to complete*


## 2.2.1 - 2018-05-31
### Added
- Support for the "soft shutdown" instance action in the Compute service
- Support for Auth Token management in the Identity service


## 2.2.0 - 2018-05-17
### Breaking Changes
- *Italic text* indicates breaking changes that may impact users, but most likely will not


### Added
- Support for launching a database system from a backup in the Database service
- Support for backup or clone of multiple volumes at once using volume groups in the Block Storage service
- Support for the ability to optionally specify a compartment filter when listing exports in the File Storage service
- Support for tagging virtual cloud network resources in the Networking service. An example of using tagging: [tagging.rb](https://github.com/oracle/oci-ruby-sdk/blob/master/examples-oci/tagging.rb)
- Support for specifying `PARAVIRTUALIZED` remote volume type when creating a virtual image or launching a new instance in the Compute service

### Changed
- *`compartment_id` has changed from a positional to a keyword argument when calling the `ListExports` operation for the File Storage service*


## 2.1.2 - 2018-05-03
### Added
- Support for returning names for events in the Audit service
- Support for multiple hostnames per listener in the Load Balancing service
- Support for specifying a retry strategy when calling Oracle Cloud Infrastructure services. An example of specifying a client retry strategy: [retry\_example.rb](https://github.com/oracle/oci-ruby-sdk/blob/master/examples-oci/retry_example.rb)

## 2.1.1 - 2018-04-19

### Added
- Support for tagging `DbSystem` and `Database` resources in the Database Service. An example of using tagging: [tagging.rb](https://github.com/oracle/oci-ruby-sdk/blob/master/examples-oci/tagging.rb)
- Support for filtering by `DbSystemId` in `ListDbVersions` operation in Database Service
- Support for composite operations that provide convenience methods for operations that are often chained together.  An example on how to use this: [composite\_operations\_example.rb](https://github.com/oracle/oci-ruby-sdk/blob/master/examples-oci/composite_operations_example.rb)
- Support for logging enum values when mapped to unknown value.  To enable this logging, define a logger for `OCI.logger`

## 2.1.0 - 2018-03-27

### Breaking Changes
- *Italic text* indicates breaking changes that may impact users, but most likely will not

### Added
- Support for remote VCN peering across regions. An example on how to use this: [remote\_peering\_connection\_example.rb](https://github.com/oracle/oci-ruby-sdk/blob/master/examples-oci/remote_peering_connection_example.rb)
- Support for calling Oracle Cloud Infrastructure services in the uk-london-1 (LHR) region
- Support for username and password protected proxies

### Changed
- *Improved exception handling to correctly throw ServiceErrors where applicable.  This addresses an issue that caused `head_object` and `head_bucket` to throw a `NetworkError` when a `ServiceError` should have been thrown in the Object Storage service*

## 2.0.9 - 2018-03-08

### Added
- Support for the Email Service. An example on how to call this: [email\_service\_example.rb](https://github.com/oracle/oci-ruby-sdk/blob/master/examples-oci/email_service_example.rb)
- Support for SMTP credentials in the Identity Service. See the Email Service sample: [email\_service\_example.rb](https://github.com/oracle/oci-ruby-sdk/blob/master/examples-oci/email_service_example.rb)
- Support for paravirtualized volume attachments in Core Services.  An example on how to use this: [volume\_attachment\_example.rb](https://github.com/oracle/oci-ruby-sdk/blob/master/examples-oci/volume_attachment_example.rb)
- Support for variable size boot volumes in Core Services

## 2.0.8 - 2018-02-22

### Added
- Support for the File Storage Service. An example on how to call this: [file\_storage\_service\_example.rb](https://github.com/oracle/oci-ruby-sdk/blob/master/examples-oci/file_storage_service_example.rb)
- Support for tagging Bucket resources in the Object Storage Service. An example of using tagging: [tagging.rb](https://github.com/oracle/oci-ruby-sdk/blob/master/examples-oci/tagging.rb)
- Support for specifying a restore period for archived objects in the `RestoreObjects` operation of the Object Storage service.

## 2.0.7 - 2018-02-08

### Added

- Support for Domain Name System Service. An example of calling this service: [dns\_service\_example.rb](https://github.com/oracle/oci-ruby-sdk/blob/master/examples-oci/dns_service_example.rb)
- Support for reserved public IPs in Virtual Networking Service
- Support for path route sets in Load Balancing Service
- Support for automated and policy-based backups, read-only volume attachments, and incremental backups in Block Storage Service
- Support for filtering by backupId in ListDbSystems operation in Database Service

## 2.0.6 - 2018-01-25

### Added
- Support for using the `ObjectReadWithoutList` public access type when creating and updating buckets
- Support for dynamic groups in Identity Service
- Support for instance principals authentication when calling Oracle Cloud Infrastructure services. An example of how to use instance principals authentication: [instance\_principals\_example.rb](https://github.com/oracle/oci-ruby-sdk/blob/master/examples-oci/instance_principals_example.rb)
- Support for configuring idle timeout for listeners in Load Balancer Service
- Support for VNC console connections in Compute Service

### Fixed
- Fixed an issue where boolean fields could not be assigned in object initializers, only by attribute accessors post-initialization

## 2.0.5 - 2018-01-11

### Added
- Support for tagging:
  - Support for creating, updating, retrieving and listing tags and tag namespaces (these operations can be found in Identity Service)
  - Support for adding freeform and defined tags to resources in Core Services (Networking, Compute, and Block Volume) and Identity Service
  - An example of using tagging: [tagging.rb](https://github.com/oracle/oci-ruby-sdk/blob/master/examples-oci/tagging.rb)
- Support for bringing your own custom image for emulation mode virtual machines in Compute Service

## 2.0.4 - 2017-12-11

### Added
- Support for retrieving custom operation metadata, such as the OCID of a resource, from response_payload attribute on the AuditEvent model of the Audit Service
- Support for public peering for FastConnect in Core Services
- Support for specifying an authorized entity name in a Letter of Authority in Core Services
- Support for showing a list of bandwidth shapes for FastConnect provider in Core Services

### Deprecated
- The `list_virtual_circuit_bandwidth_shapes` operation in `VirtualNetworkClient` has been deprecated. Use the `list_fast_connect_provider_virtual_circuit_bandwidth_shapes` operation instead
- When using `CreateVirtualCircuitDetails`, supplying a `provider_name` is deprecated and `provider_service_id` should be used instead

## 2.0.3 - 2017-11-27

### Added
- Support for VCN to VCN peering within region in core services
- Support option for second NIC on X7 bare metal instances in core services
- Support for user-managed boot volumes in core services
- Support for create database from backup in database service
- Support for sort and filter in list_load_balancers method in load balancing service

## 2.0.2 - 2017-11-02

### Added
- Support for update audit retention policy and list events in audit service
- Support for archive storage tier, object rename and namespace metadata in object storage service
- Support for fast clones of volumes in block storage service
- Support for backup and restore in database service
- Support for sort and filter in list APIs in core services

## 2.0.1 - 2017-10-12

### Breaking Changes
- *Italic text* indicates breaking changes that may impact users, but most likely will not
- **Bold text** indicates breaking changes that require changes in your code, if you are using the capabilities mentioned in the breaking change description

### Added
- Support for database service
- Support for http PATCH request
- Support for passing the block volume size parameter in GB
- Support for VNIC routes and source/destination check
- Support for updating console history metadata and specifying a display name when capturing console history
- First class support for new region FRA (eu-frankfurt-1)

### Changed
- **OCI::Errors::NetworkError#code returns http status code (e.g 504) or 0 if the issue is caused by an exception.**
- **OCI::Errors::NetworkError#message method returns http status message (e.g ‘Not Found’) or exception's message .**

### Deprecated
- Passing the block volume size in MB is deprecated.

## 2.0.0 - 2017-09-11

### Breaking Changes
- *Italic text* indicates breaking changes that may impact users, but most likely will not
- **Bold text** indicates breaking changes that require changes in your code, if you are using the capabilities mentioned in the breaking change description

### Added
- Support for Object Storage service
- Support for instance console connections
- Support for Load Balancer health status API
- Support for compartment renaming
- Support for IAM CustomerSecretKeys

### Changed
- Renamed the namespace OracleBMC to OCI (Oracle Cloud Infrastructure). The namespace OracleBMC still works, but is deprecated and won't show up in any documentation.
- Changed the default location of configuration file to "~/.oci/config" (on windows "C:\\Users\\{user}\\.oci\config"). The old location is deprecated, but still works, if file at new location does not exist.
- *Switched http stack from Typhoeus to Ruby built-in Net::HTTP. Net::HTTP has a known issue for setting no_proxy with Ruby 2.4, details at [https://github.com/ruby/ruby/pull/1513](https://github.com/ruby/ruby/pull/1513). The workaround is to use hostname instead of IP address.*
- **OCI::ApiClient#request\_option\_overrides was designed to override the options to Typhoeus, now it is used to override the options to Net::HTTP. See [http://ruby-doc.org/stdlib-2.4.1/libdoc/net/http/rdoc/Net/HTTP.html#method-c-start](http://ruby-doc.org/stdlib-2.4.1/libdoc/net/http/rdoc/Net/HTTP.html#method-c-start) for some of the available options.**
- **OCI::Response#headers changed to OCI::ResponseHeaders which is a readonly and case-insensitive wrapper on hash object.**
- **OCI::Errors::NetworkError#code was mapping to Typhoeus's error message/code but now maps to Net::HTTPResponse's message or exception's message.**
- Support for passing the content of a private key file directly to OCI::Config, using the key_content param. Previously only a path to the private key could be used.
- Ruby SDK now works on Windows operating system as well.
- *Zero for OCI::Config#timeout means 365 days.*

### Fixed

- **Changed the naming convention of OCI::Errors::ServiceError properties to snake_case.**
- **Fixed typo issue in Core::Models::Volume#size_in_mbs (was size_in_m_bs).**
- Fixed the issue where list API filters do not work when a value with spaces is provided.
- Fixed confusing error message when configuration file is not valid. If any required configuration key is missed, OCI::InvalidConfigError will be thrown.
- Fixed method link issue in generated document.

### Deprecated
The oraclebmc gem is deprecated and will no longer be maintained starting March 2018. Please move to the oci gem instead to avoid interruption.

## 1.2.4 - 2017-07-20
### Added
- Support for VCN multi-VNIC operations.
- Support for VCN secondary IPs operations.
- Support for compute image import/export operations.

### Fixed
- Print opc-request-id as part of ServiceError#to_s method's output.

## 1.2.3 - 2017-06-09
### Added
- Support for load balancer session persistence operations.
- Support for VCN local load balancer operations.
- Support for nested instance metadata operations.

## 1.2.2 - 2017-05-18
### Added
- Support for VCN private subnets operations.
- Support for region subscription operations.
- Support for FastConnect operations.
- Support for identity federation operations.
- First class support for new region IAD.

## 1.2.1 - 2017-04-27
### Changed
- A new value has been added to all enums that are used by objects that may be returned from services, called UNKNOWN_ENUM_VALUE.
If a service returns an unrecognized value, then the enum will be set to this value. Previously this would throw an exception.

### Added
- Support for retry tokens in load balancer operations.

## 1.2.0 - 2017-04-06
### Added
- Support for hostnames for instances and DNS labels for VCNs and subnets.
- Support for DHCP Search Domain Option
- Support for ComputeClient.get_windows_instance_initial_credentials

### Fixed
- Responses with DhcpOption types will be deserialzed to the property subtype.

## 1.1.2 - 2017-03-16
### Fixed
- Additional subtypes for existing models will no longer cause a breaking change. Instead, the base types will be returned
until support is added for the new type.

## 1.1.1 - 2017-02-23
### Added
- Support for iPXE script parameter to launch_instance operation.
- Support for stateless security list rules.

### Fixed
- Fixed handling of unencrypted private keys with certain openssl gem versions.

## 1.1.0 - 2017-02-03
### Added
- Added support for Load Balancing Service.
- Added example code for Load Balancing Service.

## 1.0.2 - 2017-01-17
### Changed
- Tests are no longer included in the gem file.

## 1.0.1 - 2016-11-18
### Fixed
- Accept header set to json only, since some 500 responses were sent in other formats and caused deserialization failures.

### Added
- Signing now includes the signing version number with each request.
- Example code is now packaged in the zip file.

## 1.0.0 - 2016-10-20
### Added
- Initial Release
- Support added for Core Services and Identity Service<|MERGE_RESOLUTION|>--- conflicted
+++ resolved
@@ -3,8 +3,6 @@
 
 The format is based on [Keep a Changelog](http://keepachangelog.com/).
 
-<<<<<<< HEAD
-=======
 ## 2.9.0 - 2020-06-16
 ### Added
 - Support for creating a new database from an existing database based on a given timestamp in the Database service
@@ -46,7 +44,6 @@
 - Support for scheduled cross-region backups in the Block Volume service
 - Support for object versioning in the Object Storage service
 
->>>>>>> 50ccc240
 ## 2.8.0 - 2020-04-13 
 ### Added
 - Support for access to APEX and SQL Dev features on autonomous transaction processing and autonomous data warehouse resources in the Database service
